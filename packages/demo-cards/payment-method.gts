import { contains, field, Card, Component, linksTo } from "https://cardstack.com/base/card-api";
import StringCard from 'https://cardstack.com/base/string';
import { Chain } from './chain';
import { Token, Currency } from './asset';
import { initStyleSheet, attachStyles } from '@cardstack/boxel-ui/attach-styles';
import { eq } from '@cardstack/boxel-ui/helpers/truth-helpers';
import { FieldContainer } from '@cardstack/boxel-ui';

let styles = initStyleSheet(`
  .boxel-field {
    margin-top: var(--boxel-sp);
  }
`);

class CryptoPayment extends Card {
  @field chain = linksTo(Chain); // dropdown
  @field token = linksTo(Token); // filtered dropdown
  @field toAddress = contains(StringCard);
  static edit = class Edit extends Component<typeof this> {
    <template>
      <div {{attachStyles styles}}>
        <FieldContainer @label="Chain">
          <@fields.chain/>
        </FieldContainer>
        {{#if @model.chain.chainId}}
          <FieldContainer @label="Token">
            <@fields.token/>
          </FieldContainer>
          {{#if @model.token}}
            <FieldContainer @label="Token Name">
              {{@model.token.name}}
            </FieldContainer>
            <FieldContainer @label="Token Address">
              {{@model.token.address}}
            </FieldContainer>
            <FieldContainer @label="To Address">
              <@fields.toAddress/>
            </FieldContainer>
          {{/if}}
        {{/if}}
      </div>
    </template>
  }
  static embedded = this.edit;
}

class WireTransfer extends Card {
  @field currency = linksTo(Currency); // dropdown
  @field iban = contains(StringCard); // IBAN format
  @field bic = contains(StringCard); // BIC format
  static isolated = class Isolated extends Component<typeof this> {
    <template>
      <div><@fields.iban/></div>
      <div><@fields.bic/></div>
    </template>
  }
  static edit = class Edit extends Component<typeof this> {
    <template>
      <div {{attachStyles styles}}>
        <FieldContainer @label="Currency">
          <@fields.currency/>
        </FieldContainer>
        <FieldContainer @label="IBAN">
          <@fields.iban/>
        </FieldContainer>
        <FieldContainer @label="BIC">
          <@fields.bic/>
        </FieldContainer>
      </div>
    </template>
  }
  static embedded = this.edit;
}

class EditPaymentMethod extends Component<typeof PaymentMethod> {
  <template>
    <div {{attachStyles styles}}>
      <FieldContainer @label="Payment Method">
        <@fields.type/>
      </FieldContainer>
      {{#if (eq @model.type "Crypto Payment")}}
        <@fields.cryptoPayment/>
      {{else if (eq @model.type "Wire Transfer")}}
<<<<<<< HEAD
        {{!-- TODO: uncommenting the below causes the app to crash
              (also see: 'alternatePayments' field of InvoicePacket card in invoice-packet.gts) --}}
=======
        {{!-- TODO: uncommenting the below causes the app to crash --}}
>>>>>>> b3cd6b48
        {{!-- <@fields.wireTransfer/> --}}
      {{/if}}
    </div>
  </template>
};
export class PaymentMethod extends Card {
  @field type = contains(StringCard); // dropdown
  @field cryptoPayment = contains(CryptoPayment);
  @field wireTransfer = contains(WireTransfer);
  static edit = EditPaymentMethod;
  static embedded = EditPaymentMethod;
  static isolated = EditPaymentMethod;
}<|MERGE_RESOLUTION|>--- conflicted
+++ resolved
@@ -81,12 +81,7 @@
       {{#if (eq @model.type "Crypto Payment")}}
         <@fields.cryptoPayment/>
       {{else if (eq @model.type "Wire Transfer")}}
-<<<<<<< HEAD
-        {{!-- TODO: uncommenting the below causes the app to crash
-              (also see: 'alternatePayments' field of InvoicePacket card in invoice-packet.gts) --}}
-=======
         {{!-- TODO: uncommenting the below causes the app to crash --}}
->>>>>>> b3cd6b48
         {{!-- <@fields.wireTransfer/> --}}
       {{/if}}
     </div>
