--- conflicted
+++ resolved
@@ -1,12 +1,7 @@
 import { AuthenticationErrorMessages } from './router';
 import { baseRealm } from './index';
 import { PACKAGES_FAKE_ORIGIN } from './package-shim-handler';
-<<<<<<< HEAD
-import { Loader, RequestHandler } from './loader';
-=======
-import { IRealmAuthDataSource } from './realm-auth-data-source';
 import { RequestHandler } from './loader';
->>>>>>> b728c92c
 
 export interface IRealmAuthDataSource {
   getToken(url: string, httpMethod: string): Promise<string | undefined>;
@@ -41,9 +36,8 @@
       return null;
     }
     request.headers.set('Authorization', token);
-    let response = await loader.fetch(request);
+    let response = await fetch(request);
 
-<<<<<<< HEAD
     if (response.status === 401 && retryOnAuthFail) {
       let errorMessage = await response.text();
       if (
@@ -52,30 +46,6 @@
       ) {
         realmAuthDataSource.resetToken(request.url);
         request.headers.delete('Authorization');
-=======
-    let isRequestToItself = realmInfo.url === realmAuthDataSource.realmURL; // Could be a request to itself when indexing its own cards
-    if (
-      isRequestToItself ||
-      (realmInfo.isPublicReadable && request.method === 'GET')
-    ) {
-      return null;
-    } else {
-      request.headers.set(
-        'Authorization',
-        await realmAuthDataSource.getJWT(realmInfo.url),
-      );
-
-      let response = await fetch(request);
-
-      if (response.status === 401 && retryOnAuthFail) {
-        let errorMessage = await response.text();
-        if (
-          errorMessage === AuthenticationErrorMessages.PermissionMismatch ||
-          errorMessage === AuthenticationErrorMessages.TokenExpired
-        ) {
-          realmAuthDataSource.resetAuth(realmInfo.url);
-          request.headers.delete('Authorization');
->>>>>>> b728c92c
 
         return requestHandler(request, false);
       }
