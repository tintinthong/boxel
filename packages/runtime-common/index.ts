import { CardResource } from './card-document';

// a card resource but with optional "id" and "type" props
export type LooseCardResource = Omit<CardResource, 'id' | 'type'> & {
  type?: 'card';
  id?: string;
};

export interface LooseSingleCardDocument {
  data: LooseCardResource;
  included?: CardResource<Saved>[];
}

export { Deferred } from './deferred';
export { CardError } from './error';

export interface ResourceObject {
  type: string;
  attributes?: Record<string, any>;
  relationships?: Record<string, any>;
  meta?: Record<string, any>;
}

export interface ResourceObjectWithId extends ResourceObject {
  id: string;
}

export interface DirectoryEntryRelationship {
  links: {
    related: string;
  };
  meta: {
    kind: 'directory' | 'file';
  };
}
import { RealmPaths } from './paths';
import { Query } from './query';
export {
  baseRealm,
  catalogEntryRef,
  baseCardRef,
  isField,
  primitive,
} from './constants';
export { makeLogDefinitions, logger } from './log';
export { RealmPaths };
export { NotLoaded, isNotLoadedError } from './not-loaded';
export { NotReady, isNotReadyError } from './not-ready';
export { cardTypeDisplayName } from './helpers/card-type-display-name';
export { maybeRelativeURL, maybeURL, relativeURL } from './url';

export const executableExtensions = ['.js', '.gjs', '.ts', '.gts'];
export { createResponse } from './create-response';

// From https://github.com/iliakan/detect-node
export const isNode =
  Object.prototype.toString.call((globalThis as any).process) ===
  '[object process]';

export { Realm } from './realm';
export { SupportedMimeType } from './router';
export { Loader } from './loader';
export type {
  Kind,
  RealmAdapter,
  FileRef,
  ResponseWithNodeStream,
  RealmInfo,
} from './realm';

import type { Saved } from './card-document';

import type { CardRef } from './card-ref';
export type { CardRef };

export * from './card-ref';

export type {
  CardResource,
  CardDocument,
  CardFields,
  SingleCardDocument,
  Relationship,
  Meta,
} from './card-document';
export {
  isMeta,
  isCardResource,
  isCardDocument,
  isRelationship,
  isCardCollectionDocument,
  isSingleCardDocument,
} from './card-document';
export { sanitizeHtml } from './dompurify';
export { getPlural } from './pluralize';

import type {
  Card,
  CardBase,
  Format,
} from 'https://cardstack.com/base/card-api';

export const maxLinkDepth = 5;
export const assetsDir = '__boxel/';
export const boxelUIAssetsDir = '@cardstack/boxel-ui/';

export type CreateNewCard = (
  ref: CardRef,
  relativeTo: URL | undefined,
  opts?: { isLinkedCard?: boolean; doc?: LooseSingleCardDocument }
) => Promise<Card | undefined>;

export interface CardChooser {
  chooseCard<T extends CardBase>(
    query: Query,
    opts?: { offerToCreate?: CardRef; multiSelect?: boolean, createNewCard?: CreateNewCard }
  ): Promise<undefined | T>;
}

export async function chooseCard<T extends Card>(
  query: Query,
  opts?: { offerToCreate?: CardRef; multiSelect?: boolean, createNewCard?: CreateNewCard }
): Promise<undefined | T> {
  let here = globalThis as any;
  if (!here._CARDSTACK_CARD_CHOOSER) {
    throw new Error(
      `no cardstack card chooser is available in this environment`
    );
  }
  let chooser: CardChooser = here._CARDSTACK_CARD_CHOOSER;

  return await chooser.chooseCard<T>(query, opts);
}

export interface CardSearch {
  getCards(query: Query): {
    instances: Card[];
    isLoading: boolean;
  };
}

export function getCards(query: Query) {
  let here = globalThis as any;
  let finder: CardSearch = here._CARDSTACK_CARD_SEARCH;
  return finder?.getCards(query);
}

export interface CardCreator {
  create<T extends Card>(
    ref: CardRef,
    relativeTo: URL | undefined,
    opts?: { doc?: LooseSingleCardDocument }
  ): Promise<undefined | T>;
}

export async function createNewCard<T extends Card>(
  ref: CardRef,
  relativeTo: URL | undefined,
  opts?: { doc?: LooseSingleCardDocument }
): Promise<undefined | T> {
  let here = globalThis as any;
  if (!here._CARDSTACK_CREATE_NEW_CARD) {
    throw new Error(
      `no cardstack card creator is available in this environment`
    );
  }
  let cardCreator: CardCreator = here._CARDSTACK_CREATE_NEW_CARD;

  return await cardCreator.create<T>(ref, relativeTo, opts);
}

export interface Actions {
  createCard: (
    ref: CardRef,
    relativeTo: URL | undefined,
    opts?: { isLinkedCard?: boolean; doc?: LooseSingleCardDocument }
  ) => Promise<Card | undefined>;
<<<<<<< HEAD
  viewCard: (
    card: Card,
    fieldType?: 'linksTo' | 'contains' | 'containsMany' | 'linksToMany',
    fieldName?: string
  ) => void;
=======
  viewCard: (card: Card, format?: Format) => void;
>>>>>>> e22d9998
  createCardDirectly: (
    doc: LooseSingleCardDocument,
    relativeTo: URL | undefined
  ) => Promise<void>;
  // more CRUD ops to come...
}

export function hasExecutableExtension(path: string): boolean {
  for (let extension of executableExtensions) {
    if (path.endsWith(extension)) {
      return true;
    }
  }
  return false;
}

export function trimExecutableExtension(url: URL): URL {
  for (let extension of executableExtensions) {
    if (url.href.endsWith(extension)) {
      return new URL(url.href.replace(new RegExp(`\\${extension}$`), ''));
    }
  }
  return url;
}

export function internalKeyFor(
  ref: CardRef,
  relativeTo: URL | undefined
): string {
  if (!('type' in ref)) {
    let module = trimExecutableExtension(new URL(ref.module, relativeTo)).href;
    return `${module}/${ref.name}`;
  }
  switch (ref.type) {
    case 'ancestorOf':
      return `${internalKeyFor(ref.card, relativeTo)}/ancestor`;
    case 'fieldOf':
      return `${internalKeyFor(ref.card, relativeTo)}/fields/${ref.field}`;
  }
}<|MERGE_RESOLUTION|>--- conflicted
+++ resolved
@@ -113,13 +113,21 @@
 export interface CardChooser {
   chooseCard<T extends CardBase>(
     query: Query,
-    opts?: { offerToCreate?: CardRef; multiSelect?: boolean, createNewCard?: CreateNewCard }
+    opts?: {
+      offerToCreate?: CardRef;
+      multiSelect?: boolean;
+      createNewCard?: CreateNewCard;
+    }
   ): Promise<undefined | T>;
 }
 
 export async function chooseCard<T extends Card>(
   query: Query,
-  opts?: { offerToCreate?: CardRef; multiSelect?: boolean, createNewCard?: CreateNewCard }
+  opts?: {
+    offerToCreate?: CardRef;
+    multiSelect?: boolean;
+    createNewCard?: CreateNewCard;
+  }
 ): Promise<undefined | T> {
   let here = globalThis as any;
   if (!here._CARDSTACK_CARD_CHOOSER) {
@@ -175,15 +183,12 @@
     relativeTo: URL | undefined,
     opts?: { isLinkedCard?: boolean; doc?: LooseSingleCardDocument }
   ) => Promise<Card | undefined>;
-<<<<<<< HEAD
   viewCard: (
     card: Card,
+    format?: Format,
     fieldType?: 'linksTo' | 'contains' | 'containsMany' | 'linksToMany',
     fieldName?: string
   ) => void;
-=======
-  viewCard: (card: Card, format?: Format) => void;
->>>>>>> e22d9998
   createCardDirectly: (
     doc: LooseSingleCardDocument,
     relativeTo: URL | undefined
