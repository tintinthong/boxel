import { writeFileSync, writeJSONSync, readFileSync } from 'fs-extra';
import { NodeAdapter } from '../../node-realm';
import { resolve, join } from 'path';
import {
  Realm,
  LooseSingleCardDocument,
  baseRealm,
  RealmPermissions,
  VirtualNetwork,
  Worker,
  RunnerOptionsManager,
  type MatrixConfig,
  type Queue,
  type IndexRunner,
  assetsDir,
} from '@cardstack/runtime-common';
import { makeFastBootIndexRunner } from '../../fastboot';
import type * as CardAPI from 'https://cardstack.com/base/card-api';
import { RealmServer } from '../../server';
import PgAdapter from '../../pg-adapter';
import PgQueue from '../../pg-queue';
import { Server } from 'http';

export * from '@cardstack/runtime-common/helpers/indexer';

export const testRealm = 'http://test-realm/';
export const localBaseRealm = 'http://localhost:4441/';
const testMatrix: MatrixConfig = {
  url: new URL(`http://localhost:8008`),
  username: 'node-test_realm',
  password: 'password',
};
let distPath = resolve(__dirname, '..', '..', '..', 'host', 'dist');
let basePath = resolve(join(__dirname, '..', '..', '..', 'base'));

let manager = new RunnerOptionsManager();
let getRunner: IndexRunner | undefined;

export async function prepareTestDB() {
  process.env.PGDATABASE = `test_db_${Math.floor(10000000 * Math.random())}`;
}

type BeforeAfterCallback = (
  dbAdapter: PgAdapter,
  queue: Queue,
) => Promise<void>;

export function setupDB(
  hooks: NestedHooks,
  args: {
    before?: BeforeAfterCallback;
    after?: BeforeAfterCallback;
    beforeEach?: BeforeAfterCallback;
    afterEach?: BeforeAfterCallback;
  } = {},
) {
  let dbAdapter: PgAdapter;
  let queue: Queue;

  const runBeforeHook = async () => {
    prepareTestDB();
    dbAdapter = new PgAdapter();
    queue = new PgQueue(dbAdapter);
    await dbAdapter.startClient();
  };

  const runAfterHook = async () => {
    await queue?.destroy();
    await dbAdapter?.close();
  };

  // we need to pair before/after and beforeEach/afterEach. within this setup
  // function we can't mix before/after with beforeEach/afterEach as that will
  // result in an unbalanced DB lifecycle (e.g. creating a DB in the before hook and
  // destroying in the afterEach hook)
  if (args.before) {
    if (args.beforeEach || args.afterEach) {
      throw new Error(
        `cannot pair a "before" hook with a "beforeEach" or "afterEach" hook in setupDB--the DB setup must be balanced, you can either create a new DB in "before" or in "beforeEach" but not both`,
      );
    }
    hooks.before(async function () {
      await runBeforeHook();
      await args.before!(dbAdapter, queue);
    });

    hooks.after(async function () {
      await args.after?.(dbAdapter, queue);
      await runAfterHook();
    });
  }

  if (args.beforeEach) {
    if (args.before || args.after) {
      throw new Error(
        `cannot pair a "beforeEach" hook with a "before" or "after" hook in setupDB--the DB setup must be balanced, you can either create a new DB in "before" or in "beforeEach" but not both`,
      );
    }
    hooks.beforeEach(async function () {
      await runBeforeHook();
      await args.beforeEach!(dbAdapter, queue);
    });

    hooks.afterEach(async function () {
      await args.afterEach?.(dbAdapter, queue);
      await runAfterHook();
    });
  }
}

export async function createRealm({
  dir,
  fileSystem = {},
  realmURL = testRealm,
  permissions = { '*': ['read', 'write'] },
  virtualNetwork,
  queue,
  dbAdapter,
  matrixConfig = testMatrix,
  deferStartUp,
}: {
  dir: string;
  fileSystem?: Record<string, string | LooseSingleCardDocument>;
  realmURL?: string;
  permissions?: RealmPermissions;
  virtualNetwork: VirtualNetwork;
  matrixConfig?: MatrixConfig;
  queue: Queue;
  dbAdapter: PgAdapter;
  deferStartUp?: true;
}): Promise<Realm> {
  if (!getRunner) {
    ({ getRunner } = await makeFastBootIndexRunner(
      distPath,
      manager.getOptions.bind(manager),
    ));
  }
  let indexRunner = getRunner;
  for (let [filename, contents] of Object.entries(fileSystem)) {
    if (typeof contents === 'string') {
      writeFileSync(join(dir, filename), contents);
    } else {
      writeJSONSync(join(dir, filename), contents);
    }
  }

  let adapter = new NodeAdapter(dir);
  let realm = new Realm(
    {
      url: realmURL,
      adapter,
      getIndexHTML: async () =>
        readFileSync(join(distPath, 'index.html')).toString(),
      matrix: matrixConfig,
      permissions,
      realmSecretSeed: "shhh! it's a secret",
      virtualNetwork,
      dbAdapter,
      queue,
      onIndexer: async (indexer) => {
        let worker = new Worker({
          realmURL: new URL(realmURL!),
          indexer,
          queue,
          realmAdapter: adapter,
          runnerOptsManager: manager,
          loader: realm.loaderTemplate,
          indexRunner,
        });
        await worker.run();
      },
    },
<<<<<<< HEAD
    assetsURL: new URL(`${realmURL}${assetsDir}`),
  });
=======
    { deferStartUp },
  );
>>>>>>> 159a2704
  return realm;
}

export function setupBaseRealmServer(
  hooks: NestedHooks,
  virtualNetwork: VirtualNetwork,
) {
  let baseRealmServer: Server;
  setupDB(hooks, {
    before: async (dbAdapter, queue) => {
      baseRealmServer = await runBaseRealmServer(
        virtualNetwork,
        queue,
        dbAdapter,
      );
    },
    after: async () => {
      baseRealmServer.close();
    },
  });
}

export async function runBaseRealmServer(
  virtualNetwork: VirtualNetwork,
  queue: Queue,
  dbAdapter: PgAdapter,
) {
  let localBaseRealmURL = new URL(localBaseRealm);
  virtualNetwork.addURLMapping(new URL(baseRealm.url), localBaseRealmURL);

  let testBaseRealm = await createRealm({
    dir: basePath,
    realmURL: baseRealm.url,
    virtualNetwork,
    queue,
    dbAdapter,
  });
  virtualNetwork.mount(testBaseRealm.maybeExternalHandle);
  await testBaseRealm.ready;
  let testBaseRealmServer = new RealmServer([testBaseRealm], virtualNetwork);
  return testBaseRealmServer.listen(parseInt(localBaseRealmURL.port));
}

export async function runTestRealmServer({
  dir,
  fileSystem,
  realmURL,
  permissions,
  virtualNetwork,
  queue,
  dbAdapter,
  matrixConfig,
}: {
  dir: string;
  fileSystem?: Record<string, string | LooseSingleCardDocument>;
  realmURL: URL;
  permissions?: RealmPermissions;
  virtualNetwork: VirtualNetwork;
  queue: Queue;
  dbAdapter: PgAdapter;
  matrixConfig?: MatrixConfig;
}) {
  let testRealm = await createRealm({
    dir,
    fileSystem,
    realmURL: realmURL.href,
    permissions,
    virtualNetwork,
    matrixConfig,
    queue,
    dbAdapter,
  });
  virtualNetwork.mount(testRealm.maybeExternalHandle);
  await testRealm.ready;
  let testRealmServer = await new RealmServer(
    [testRealm],
    virtualNetwork,
  ).listen(parseInt(realmURL.port));
  return {
    testRealm,
    testRealmServer,
  };
}

export function setupCardLogs(
  hooks: NestedHooks,
  apiThunk: () => Promise<typeof CardAPI>,
) {
  hooks.afterEach(async function () {
    let api = await apiThunk();
    await api.flushLogs();
  });
}<|MERGE_RESOLUTION|>--- conflicted
+++ resolved
@@ -169,14 +169,10 @@
         });
         await worker.run();
       },
+      assetsURL: new URL(`${realmURL}${assetsDir}`),
     },
-<<<<<<< HEAD
-    assetsURL: new URL(`${realmURL}${assetsDir}`),
-  });
-=======
     { deferStartUp },
   );
->>>>>>> 159a2704
   return realm;
 }
 
