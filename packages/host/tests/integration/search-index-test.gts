import { RenderingTestContext } from '@ember/test-helpers';
import GlimmerComponent from '@glimmer/component';

import { setupRenderingTest } from 'ember-qunit';
import { module, test } from 'qunit';

import {
  baseRealm,
  baseCardRef,
  internalKeyFor,
  type CodeRef,
  type LooseSingleCardDocument,
  type IndexedInstance,
  type Realm,
} from '@cardstack/runtime-common';
import stripScopedCSSAttributes from '@cardstack/runtime-common/helpers/strip-scoped-css-attributes';
import { Loader } from '@cardstack/runtime-common/loader';
import { RealmPaths } from '@cardstack/runtime-common/paths';
import { SearchIndex } from '@cardstack/runtime-common/search-index';

import {
  testRealmURL,
  testRealmInfo,
  cleanWhiteSpace,
  trimCardContainer,
  setupCardLogs,
  setupLocalIndexing,
  type CardDocFiles,
  setupIntegrationTestRealm,
  lookupLoaderService,
} from '../helpers';
import {
  CardDef,
  Component,
  contains,
  linksTo,
  containsMany,
  DatetimeField,
  field,
  FieldDef,
  NumberField,
  setupBaseRealm,
  StringField,
} from '../helpers/base-realm';

const paths = new RealmPaths(new URL(testRealmURL));
const testModuleRealm = 'http://localhost:4202/test/';

let loader: Loader;

module(`Integration | search-index`, function (hooks) {
  setupRenderingTest(hooks);
  setupBaseRealm(hooks);

  hooks.beforeEach(function (this: RenderingTestContext) {
    loader = lookupLoaderService().loader;
  });

  setupLocalIndexing(hooks);
  setupCardLogs(
    hooks,
    async () => await loader.import(`${baseRealm.url}card-api`),
  );

  async function getInstance(
    realm: Realm,
    url: URL,
  ): Promise<IndexedInstance | undefined> {
    let maybeInstance = await realm.searchIndex.instance(url);
    if (maybeInstance?.type === 'error') {
      return undefined;
    }
    return maybeInstance;
  }

  test('full indexing discovers card instances', async function (assert) {
    let { realm, adapter } = await setupIntegrationTestRealm({
      loader,
      contents: {
        'empty.json': {
          data: {
            meta: {
              adoptsFrom: {
                module: 'https://cardstack.com/base/card-api',
                name: 'CardDef',
              },
            },
          },
        },
      },
    });
    let indexer = realm.searchIndex;
    let { data: cards } = await indexer.search({});
    assert.deepEqual(cards, [
      {
        id: `${testRealmURL}empty`,
        type: 'card',
        attributes: {
          title: null,
          description: null,
          thumbnailURL: null,
        },
        meta: {
          adoptsFrom: {
            module: 'https://cardstack.com/base/card-api',
            name: 'CardDef',
          },
          lastModified: adapter.lastModified.get(`${testRealmURL}empty.json`),
          realmInfo: testRealmInfo,
          realmURL: 'http://test-realm/test/',
        },
        links: {
          self: `${testRealmURL}empty`,
        },
      },
    ]);
  });

  test('can recover from indexing a card with a broken link', async function (assert) {
    let { realm, adapter } = await setupIntegrationTestRealm({
      loader,
      contents: {
        'Pet/mango.json': {
          data: {
            id: `${testRealmURL}Pet/mango`,
            attributes: {
              firstName: 'Mango',
            },
            relationships: {
              owner: {
                links: {
                  self: `${testRealmURL}Person/owner`,
                },
              },
            },
            meta: {
              adoptsFrom: {
                module: 'http://localhost:4202/test/pet',
                name: 'Pet',
              },
            },
          },
        },
      },
    });
    let indexer = realm.searchIndex;
    {
      let mango = await indexer.cardDocument(
        new URL(`${testRealmURL}Pet/mango`),
      );
      if (mango?.type === 'error') {
        assert.deepEqual(
          mango.error.detail,
          `missing file ${testRealmURL}Person/owner.json`,
        );
        assert.deepEqual(mango.error.deps, [
          'http://localhost:4202/test/pet',
          `${testRealmURL}Person/owner.json`,
        ]);
      } else {
        assert.ok(false, `expected search entry to be an error doc`);
      }
    }
    await realm.write(
      'Person/owner.json',
      JSON.stringify({
        data: {
          id: `${testRealmURL}Person/owner`,
          attributes: {
            firstName: 'Hassan',
          },
          meta: {
            adoptsFrom: {
              module: 'http://localhost:4202/test/person',
              name: 'Person',
            },
          },
        },
      } as LooseSingleCardDocument),
    );
    {
      let mango = await indexer.cardDocument(
        new URL(`${testRealmURL}Pet/mango`),
      );
      if (mango?.type === 'doc') {
        assert.deepEqual(mango.doc.data, {
          id: `${testRealmURL}Pet/mango`,
          type: 'card',
          links: {
            self: `${testRealmURL}Pet/mango`,
          },
          attributes: {
            description: null,
            firstName: 'Mango',
            title: 'Mango',
            thumbnailURL: null,
          },
          relationships: {
            owner: {
              links: {
                self: `../Person/owner`,
              },
            },
          },
          meta: {
            adoptsFrom: {
              module: 'http://localhost:4202/test/pet',
              name: 'Pet',
            },
            lastModified: adapter.lastModified.get(
              `${testRealmURL}Pet/mango.json`,
            ),
            realmInfo: testRealmInfo,
            realmURL: 'http://test-realm/test/',
          },
        });
      } else {
        assert.ok(false, `search entry was an error: ${mango?.error.detail}`);
      }
    }
  });

  test('can query the "production" index while performing indexing operations', async function (assert) {
    let { realm } = await setupIntegrationTestRealm({
      loader,
      contents: {
        'Pet/mango.json': {
          data: {
            id: `${testRealmURL}Pet/mango`,
            attributes: {
              firstName: 'Mango',
            },
            meta: {
              adoptsFrom: {
                module: 'http://localhost:4202/test/pet',
                name: 'Pet',
              },
            },
          },
        },
      },
    });
    let indexer = realm.searchIndex;
    let updateCard = realm.write(
      'Pet/mango.json',
      JSON.stringify({
        data: {
          id: `${testRealmURL}Pet/mango`,
          attributes: {
            firstName: 'Van Gogh',
          },
          meta: {
            adoptsFrom: {
              module: 'http://localhost:4202/test/pet',
              name: 'Pet',
            },
          },
        },
      } as LooseSingleCardDocument),
    );
    let getCard = indexer.cardDocument(new URL(`${testRealmURL}Pet/mango`));
    let [_, entry] = await Promise.all([updateCard, getCard]);
    if (entry?.type === 'doc') {
      // we see the "production" version of this card while it is being indexed
      delete entry.doc.data.meta.lastModified;
      assert.deepEqual(entry.doc.data, {
        id: `${testRealmURL}Pet/mango`,
        type: 'card',
        links: {
          self: `${testRealmURL}Pet/mango`,
        },
        attributes: {
          description: null,
          firstName: 'Mango',
          title: 'Mango',
          thumbnailURL: null,
        },
        relationships: {
          owner: {
            links: {
              self: null,
            },
          },
        },
        meta: {
          adoptsFrom: {
            module: 'http://localhost:4202/test/pet',
            name: 'Pet',
          },
          realmInfo: testRealmInfo,
          realmURL: 'http://test-realm/test/',
        },
      });
    } else {
      assert.ok(false, `search entry was an error: ${entry?.error.detail}`);
    }
    {
      // after the card has been indexed, the update is moved from the WIP version
      // of the index to the production version of the index
      let entry = await indexer.cardDocument(
        new URL(`${testRealmURL}Pet/mango`),
      );
      if (entry?.type === 'doc') {
        // we see the "production" version of this card while it is being indexed
        delete entry.doc.data.meta.lastModified;
        assert.deepEqual(entry.doc.data, {
          id: `${testRealmURL}Pet/mango`,
          type: 'card',
          links: {
            self: `${testRealmURL}Pet/mango`,
          },
          attributes: {
            description: null,
            firstName: 'Van Gogh',
            title: 'Van Gogh',
            thumbnailURL: null,
          },
          relationships: {
            owner: {
              links: {
                self: null,
              },
            },
          },
          meta: {
            adoptsFrom: {
              module: 'http://localhost:4202/test/pet',
              name: 'Pet',
            },
            realmInfo: testRealmInfo,
            realmURL: 'http://test-realm/test/',
          },
        });
      } else {
        assert.ok(false, `search entry was an error: ${entry?.error.detail}`);
      }
    }
  });

  test('can index card with linkTo field', async function (assert) {
    let { realm, adapter } = await setupIntegrationTestRealm({
      loader,
      contents: {
        'Person/owner.json': {
          data: {
            id: `${testRealmURL}Person/owner`,
            attributes: {
              firstName: 'Hassan',
            },
            meta: {
              adoptsFrom: {
                module: 'http://localhost:4202/test/person',
                name: 'Person',
              },
            },
          },
        },
        'Pet/mango.json': {
          data: {
            id: `${testRealmURL}Pet/mango`,
            attributes: {
              firstName: 'Mango',
            },
            relationships: {
              owner: {
                links: {
                  self: `${testRealmURL}Person/owner`,
                },
              },
            },
            meta: {
              adoptsFrom: {
                module: 'http://localhost:4202/test/pet',
                name: 'Pet',
              },
            },
          },
        },
      },
    });
    let indexer = realm.searchIndex;
    let mango = await indexer.cardDocument(new URL(`${testRealmURL}Pet/mango`));
    if (mango?.type === 'doc') {
      assert.deepEqual(mango.doc.data, {
        id: `${testRealmURL}Pet/mango`,
        type: 'card',
        links: {
          self: `${testRealmURL}Pet/mango`,
        },
        attributes: {
          description: null,
          firstName: 'Mango',
          title: 'Mango',
          thumbnailURL: null,
        },
        relationships: {
          owner: {
            links: {
              self: `../Person/owner`,
            },
          },
        },
        meta: {
          adoptsFrom: {
            module: 'http://localhost:4202/test/pet',
            name: 'Pet',
          },
          lastModified: adapter.lastModified.get(
            `${testRealmURL}Pet/mango.json`,
          ),
          realmInfo: testRealmInfo,
          realmURL: 'http://test-realm/test/',
        },
      });
    } else {
      assert.ok(false, `search entry was an error: ${mango?.error.detail}`);
    }
  });

  test('can index card with a relative linkTo field', async function (assert) {
    let { realm, adapter } = await setupIntegrationTestRealm({
      loader,
      contents: {
        'Person/owner.json': {
          data: {
            id: `${testRealmURL}Person/owner`,
            attributes: {
              firstName: 'Hassan',
            },
            meta: {
              adoptsFrom: {
                module: 'http://localhost:4202/test/person',
                name: 'Person',
              },
            },
          },
        },
        'Pet/mango.json': {
          data: {
            id: `${testRealmURL}Pet/mango`,
            attributes: {
              firstName: 'Mango',
            },
            relationships: {
              owner: {
                links: {
                  self: `../Person/owner`,
                },
              },
            },
            meta: {
              adoptsFrom: {
                module: 'http://localhost:4202/test/pet',
                name: 'Pet',
              },
            },
          },
        },
      },
    });
    let indexer = realm.searchIndex;
    let mango = await indexer.cardDocument(new URL(`${testRealmURL}Pet/mango`));
    if (mango?.type === 'doc') {
      assert.deepEqual(mango.doc.data, {
        id: `${testRealmURL}Pet/mango`,
        type: 'card',
        links: {
          self: `${testRealmURL}Pet/mango`,
        },
        attributes: {
          description: null,
          firstName: 'Mango',
          title: 'Mango',
          thumbnailURL: null,
        },
        relationships: {
          owner: {
            links: {
              self: `../Person/owner`,
            },
          },
        },
        meta: {
          adoptsFrom: {
            module: 'http://localhost:4202/test/pet',
            name: 'Pet',
          },
          lastModified: adapter.lastModified.get(
            `${testRealmURL}Pet/mango.json`,
          ),
          realmInfo: testRealmInfo,
          realmURL: 'http://test-realm/test/',
        },
      });
    } else {
      assert.ok(false, `search entry was an error: ${mango?.error.detail}`);
    }
  });

  test('can index a card with relative code-ref fields', async function (assert) {
    class Person extends CardDef {
      @field firstName = contains(StringField);
    }

    let { realm, adapter } = await setupIntegrationTestRealm({
      loader,
      contents: {
        'person.gts': { Person },
        'person-catalog-entry.json': {
          data: {
            attributes: {
              title: 'Person Card',
              description: 'Catalog entry for Person card',
              isField: false,
              ref: {
                module: './person',
                name: 'Person',
              },
            },
            meta: {
              adoptsFrom: {
                module: 'https://cardstack.com/base/catalog-entry',
                name: 'CatalogEntry',
              },
            },
          },
        },
      },
    });
    let indexer = realm.searchIndex;
    let entry = await indexer.cardDocument(
      new URL(`${testRealmURL}person-catalog-entry`),
    );
    if (entry?.type === 'doc') {
      assert.deepEqual(entry.doc.data, {
        id: `${testRealmURL}person-catalog-entry`,
        type: 'card',
        links: {
          self: `${testRealmURL}person-catalog-entry`,
        },
        attributes: {
          title: 'Person Card',
          description: 'Catalog entry for Person card',
          moduleHref: `${testRealmURL}person`,
          realmName: 'Unnamed Workspace',
          isField: false,
          ref: {
            module: `./person`,
            name: 'Person',
          },
          demo: {},
        },
        meta: {
          adoptsFrom: {
            module: 'https://cardstack.com/base/catalog-entry',
            name: 'CatalogEntry',
          },
          lastModified: adapter.lastModified.get(
            `${testRealmURL}person-catalog-entry.json`,
          ),
          realmInfo: testRealmInfo,
          realmURL: 'http://test-realm/test/',
        },
      });
    } else {
      assert.ok(false, `search entry was an error: ${entry?.error.detail}`);
    }
  });

  test('can recover from rendering a card that has a template error', async function (assert) {
    {
      class Person extends CardDef {
        @field firstName = contains(StringField);
        static isolated = class Isolated extends Component<typeof this> {
          <template>
            <h1><@fields.firstName /></h1>
          </template>
        };
        static embedded = class Isolated extends Component<typeof this> {
          <template>
            <h1> Person Embedded Card: <@fields.firstName /></h1>
          </template>
        };
      }

      class Boom extends CardDef {
        @field firstName = contains(StringField);
        static isolated = class Isolated extends Component<typeof this> {
          <template>
            <h1><@fields.firstName />{{this.boom}}</h1>
          </template>
          get boom() {
            throw new Error('intentional error');
          }
        };
      }

      let { realm } = await setupIntegrationTestRealm({
        loader,
        contents: {
          'person.gts': { Person },
          'boom.gts': { Boom },
          'vangogh.json': {
            data: {
              attributes: {
                firstName: 'Van Gogh',
              },
              meta: {
                adoptsFrom: {
                  module: './person',
                  name: 'Person',
                },
              },
            },
          },
          'boom.json': {
            data: {
              attributes: {
                firstName: 'Boom!',
              },
              meta: {
                adoptsFrom: {
                  module: './boom',
                  name: 'Boom',
                },
              },
            },
          },
        },
      });
      let indexer = realm.searchIndex;
      {
        let entry = await indexer.cardDocument(new URL(`${testRealmURL}boom`));
        if (entry?.type === 'error') {
          assert.strictEqual(
            entry.error.detail,
            'Encountered error rendering HTML for card: intentional error',
          );
          assert.deepEqual(entry.error.deps, [`${testRealmURL}boom`]);
        } else {
          assert.ok('false', 'expected search entry to be an error document');
        }
      }
      {
        let entry = await indexer.cardDocument(
          new URL(`${testRealmURL}vangogh`),
        );
        if (entry?.type === 'doc') {
          assert.deepEqual(entry.doc.data.attributes?.firstName, 'Van Gogh');
          let { isolatedHtml, embeddedHtml } =
            (await getInstance(realm, new URL(`${testRealmURL}vangogh`))) ?? {};
          assert.strictEqual(
            trimCardContainer(stripScopedCSSAttributes(isolatedHtml!)),
            cleanWhiteSpace(`<h1> Van Gogh </h1>`),
          );
          assert.strictEqual(
            trimCardContainer(
              stripScopedCSSAttributes(
                embeddedHtml![`${testRealmURL}person/Person`],
              ),
            ),
            cleanWhiteSpace(`<h1> Person Embedded Card: Van Gogh </h1>`),
          );
        } else {
          assert.ok(
            false,
            `expected search entry to be a document but was: ${entry?.error.detail}`,
          );
        }
      }
      // perform a new index to assert that render stack is still consistent
      await indexer.fullIndex();
      {
        let entry = await indexer.cardDocument(
          new URL(`${testRealmURL}vangogh`),
        );
        if (entry?.type === 'doc') {
          assert.deepEqual(entry.doc.data.attributes?.firstName, 'Van Gogh');
          let { isolatedHtml, embeddedHtml } =
            (await getInstance(realm, new URL(`${testRealmURL}vangogh`))) ?? {};
          assert.strictEqual(
            trimCardContainer(stripScopedCSSAttributes(isolatedHtml!)),
            cleanWhiteSpace(`<h1> Van Gogh </h1>`),
          );
          assert.strictEqual(
            trimCardContainer(
              stripScopedCSSAttributes(
                embeddedHtml![`${testRealmURL}person/Person`],
              ),
            ),
            cleanWhiteSpace(`<h1> Person Embedded Card: Van Gogh </h1>`),
          );
        } else {
          assert.ok(
            false,
            `expected search entry to be a document but was: ${entry?.error.detail}`,
          );
        }
      }
    }
  });

  test('can recover from rendering a card that has a nested card with a template error', async function (assert) {
    class Boom extends FieldDef {
      @field firstName = contains(StringField);
      static embedded = class Embedded extends Component<typeof this> {
        <template>
          <h1><@fields.firstName />{{this.boom}}</h1>
        </template>
        get boom() {
          throw new Error('intentional error');
        }
      };
    }

    class BoomPerson extends CardDef {
      @field firstName = contains(StringField);
      @field boom = contains(Boom);
      static isolated = class Isolated extends Component<typeof this> {
        <template>
          <h1><@fields.firstName /></h1>
          <h2><@fields.boom /></h2>
        </template>
      };
    }

    class Person extends CardDef {
      @field firstName = contains(StringField);
      static isolated = class Isolated extends Component<typeof this> {
        <template>
          <h1><@fields.firstName /></h1>
        </template>
      };
      static embedded = class Isolated extends Component<typeof this> {
        <template>
          <h1> Person Embedded Card: <@fields.firstName /></h1>
        </template>
      };
    }
    let { realm } = await setupIntegrationTestRealm({
      loader,
      contents: {
        'boom-person.gts': { BoomPerson },
        'boom.gts': { Boom },
        'person.gts': { Person },
        'vangogh.json': {
          data: {
            attributes: {
              firstName: 'Van Gogh',
              boom: {
                firstName: 'Mango',
              },
            },
            meta: {
              adoptsFrom: {
                module: './boom-person',
                name: 'BoomPerson',
              },
            },
          },
        },
        'working-van-gogh.json': {
          data: {
            attributes: {
              firstName: 'Van Gogh',
            },
            meta: {
              adoptsFrom: {
                module: './person',
                name: 'Person',
              },
            },
          },
        },
      },
    });
    let indexer = realm.searchIndex;

    let entry = await indexer.cardDocument(new URL(`${testRealmURL}vangogh`));
    if (entry?.type === 'error') {
      assert.strictEqual(
        entry.error.detail,
        'Encountered error rendering HTML for card: intentional error',
      );
    } else {
      assert.ok('false', 'expected search entry to be an error document');
    }

    // Reindex to assert that the broken card has been indexed before the working one
    await realm.reindex();

    entry = await indexer.cardDocument(
      new URL(`${testRealmURL}working-van-gogh`),
    );
    if (entry?.type === 'doc') {
      assert.deepEqual(entry.doc.data.attributes?.firstName, 'Van Gogh');
      let { isolatedHtml, embeddedHtml } =
        (await getInstance(
          realm,
          new URL(`${testRealmURL}working-van-gogh`),
        )) ?? {};
      assert.strictEqual(
        trimCardContainer(stripScopedCSSAttributes(isolatedHtml!)),
        cleanWhiteSpace(`<h1> Van Gogh </h1>`),
      );
      assert.strictEqual(
        trimCardContainer(
          stripScopedCSSAttributes(
            embeddedHtml![`${testRealmURL}person/Person`],
          ),
        ),
        cleanWhiteSpace(`<h1> Person Embedded Card: Van Gogh </h1>`),
      );
    } else {
      assert.ok(
        false,
        `expected search entry to be a document but was: ${entry?.error.detail}`,
      );
    }
  });

  test('can recover from rendering a card that encounters a template error in its own custom component', async function (assert) {
    class CustomBoom extends FieldDef {
      @field firstName = contains(StringField);
      static embedded = class Embedded extends Component<typeof this> {
        <template>
          <h1><@fields.firstName /><Custom /></h1>
        </template>
      };
    }
    class Custom extends GlimmerComponent {
      <template>
        {{this.boom}}
      </template>
      get boom() {
        throw new Error('intentional error');
      }
    }

    class BoomPerson2 extends CardDef {
      @field firstName = contains(StringField);
      @field boom = contains(CustomBoom);
      static isolated = class Isolated extends Component<typeof this> {
        <template>
          <h1><@fields.firstName /></h1>
          <h2><@fields.boom /></h2>
        </template>
      };
    }
    class Person extends CardDef {
      @field firstName = contains(StringField);
      static isolated = class Isolated extends Component<typeof this> {
        <template>
          <h1><@fields.firstName /></h1>
        </template>
      };
      static embedded = class Isolated extends Component<typeof this> {
        <template>
          <h1> Person Embedded Card: <@fields.firstName /></h1>
        </template>
      };
    }

    let { realm } = await setupIntegrationTestRealm({
      loader,
      contents: {
        'boom-person2.gts': { BoomPerson2 },
        'custom-boom.gts': { CustomBoom },
        'person.gts': { Person },

        'vangogh.json': {
          data: {
            attributes: {
              firstName: 'Van Gogh',
              boom: {
                firstName: 'Mango',
              },
            },
            meta: {
              adoptsFrom: {
                module: './boom-person2',
                name: 'BoomPerson2',
              },
            },
          },
        },
        'working-vangogh.json': {
          data: {
            attributes: {
              firstName: 'Van Gogh',
            },
            meta: {
              adoptsFrom: {
                module: './person',
                name: 'Person',
              },
            },
          },
        },
      },
    });

    let indexer = realm.searchIndex;
    let entry = await indexer.cardDocument(new URL(`${testRealmURL}vangogh`));
    if (entry?.type === 'error') {
      assert.strictEqual(
        entry.error.detail,
        'Encountered error rendering HTML for card: intentional error',
      );
    } else {
      assert.ok('false', 'expected search entry to be an error document');
    }

    // Reindex to assert that the broken card has been indexed before the working one
    await realm.reindex();

    entry = await indexer.cardDocument(
      new URL(`${testRealmURL}working-vangogh`),
    );
    if (entry?.type === 'doc') {
      assert.deepEqual(entry.doc.data.attributes?.firstName, 'Van Gogh');
      let { isolatedHtml, embeddedHtml } =
        (await getInstance(realm, new URL(`${testRealmURL}working-vangogh`))) ??
        {};
      assert.strictEqual(
        trimCardContainer(stripScopedCSSAttributes(isolatedHtml!)),
        cleanWhiteSpace(`<h1> Van Gogh </h1>`),
      );
      assert.strictEqual(
        false,
        isolatedHtml!.includes('id="ember'),
        `isolated HTML does not include ember ID's`,
      );
      assert.strictEqual(
        trimCardContainer(
          stripScopedCSSAttributes(
            embeddedHtml![`${testRealmURL}person/Person`],
          ),
        ),
        cleanWhiteSpace(`<h1> Person Embedded Card: Van Gogh </h1>`),
      );
      assert.strictEqual(
        false,
        Object.values(embeddedHtml!).join('').includes('id="ember'),
        `embeddedHtml HTML does not include ember ID's`,
      );
    } else {
      assert.ok(
        false,
        `expected search entry to be a document but was: ${entry?.error.detail}`,
      );
    }
  });

  test('can capture atom html when indexing a card', async function (assert) {
    class Person extends CardDef {
      @field firstName = contains(StringField);
      static isolated = class Isolated extends Component<typeof this> {
        <template>
          <h1><@fields.firstName /></h1>
        </template>
      };
      static atom = class Atom extends Component<typeof this> {
        <template>
          <div class='atom'>{{@model.firstName}}</div>
        </template>
      };
    }
    let { realm } = await setupIntegrationTestRealm({
      loader,
      contents: {
        'person.gts': { Person },
        'vangogh.json': {
          data: {
            attributes: {
              firstName: 'Van Gogh',
            },
            meta: {
              adoptsFrom: {
                module: './person',
                name: 'Person',
              },
            },
          },
        },
      },
    });
    let { atomHtml } =
      (await getInstance(realm, new URL(`${testRealmURL}vangogh`))) ?? {};

    assert.strictEqual(
      trimCardContainer(stripScopedCSSAttributes(atomHtml!)),
      cleanWhiteSpace(`<div class="atom">Van Gogh</div>`),
      'atom html is correct',
    );
    assert.strictEqual(
      false,
      atomHtml!.includes('id="ember'),
      `atom HTML does not include ember ID's`,
    );
  });

  test('can capture css when indexing a card', async function (assert) {
    let { realm } = await setupIntegrationTestRealm({
      loader,
      contents: {
        // we use a string src here because shimmed modules are skipped by the indexer
        'person.gts': `
          import { contains, field, Component, CardDef } from 'https://cardstack.com/base/card-api';
          import StringField from 'https://cardstack.com/base/string';

          export class Person extends CardDef {
            @field firstName = contains(StringField);
            static isolated = class Isolated extends Component<typeof this> {
              <template>
                <h2><@fields.firstName /></h2>
                <style>
                  h2 {
                    color: red;
                  }
                </style>
              </template>
            };
          }
        `,
        'mango.json': {
          data: {
            attributes: { firstName: 'Mango' },
            meta: {
              adoptsFrom: { module: `./person`, name: 'Person' },
            },
          },
        },
      },
    });

    let indexer = realm.searchIndex;
    let scope = `data-scopedcss-a61576b4d4-6ad446b263`;
    let entry = await indexer.css(new URL(`${testRealmURL}person`));
    if (entry?.type === 'css') {
      assert.strictEqual(
        cleanWhiteSpace(entry.source),
        cleanWhiteSpace(`h2[${scope}] { color: red; }`),
        'the CSS is correct',
      );
    } else {
      assert.ok(
        false,
        `expected search entry to be a document but was: ${entry?.error.detail}`,
      );
    }
    let { isolatedHtml } =
      (await getInstance(realm, new URL(`${testRealmURL}mango`))) ?? {};
    let fragment = isolatedHtml!.match(/<h2[^<]+<\/h2>/)![0];
    assert.strictEqual(
      cleanWhiteSpace(fragment),
      cleanWhiteSpace(`<h2 ${scope}> Mango </h2>`),
      'the HTML is correct',
    );
  });

  test(`can generate embedded HTML for instance's card class hierarchy`, async function (assert) {
    class Person extends CardDef {
      @field firstName = contains(StringField);
      static embedded = class Isolated extends Component<typeof this> {
        <template>
          <h1> Person Embedded Card: <@fields.firstName /></h1>
        </template>
      };
    }

    class FancyPerson extends Person {
      @field favoriteColor = contains(StringField);
      static embedded = class Isolated extends Component<typeof this> {
        <template>
          <h1>
            Fancy Person Embedded Card:
            <@fields.firstName />
            -
            <@fields.favoriteColor /></h1>
        </template>
      };
    }

    let { realm } = await setupIntegrationTestRealm({
      loader,
      contents: {
        'person.gts': { Person },
        'fancy-person.gts': { FancyPerson },
        'germaine.json': {
          data: {
            attributes: {
              firstName: 'Germaine',
              favoriteColor: 'hot pink',
              description: 'Fancy Germaine',
            },
            meta: {
              adoptsFrom: {
                module: './fancy-person',
                name: 'FancyPerson',
              },
            },
          },
        },
      },
    });

    let { embeddedHtml } =
      (await getInstance(realm, new URL(`${testRealmURL}germaine`))) ?? {};
    assert.strictEqual(
      false,
      Object.values(embeddedHtml!).join('').includes('id="ember'),
      `HTML does not include ember ID's`,
    );
    assert.strictEqual(
      trimCardContainer(
        stripScopedCSSAttributes(
          embeddedHtml![`${testRealmURL}fancy-person/FancyPerson`],
        ),
      ),
      cleanWhiteSpace(
        `<h1> Fancy Person Embedded Card: Germaine - hot pink </h1>`,
      ),
      'default embedded HTML is correct',
    );

    let cardDefRefURL = internalKeyFor(baseCardRef, undefined);
    assert.deepEqual(
      Object.keys(embeddedHtml!),
      [
        `${testRealmURL}fancy-person/FancyPerson`,
        `${testRealmURL}person/Person`,
        cardDefRefURL,
      ],
      'embedded class hierarchy is correct',
    );

    assert.strictEqual(
      trimCardContainer(
        stripScopedCSSAttributes(embeddedHtml![`${testRealmURL}person/Person`]),
      ),
      cleanWhiteSpace(`<h1> Person Embedded Card: Germaine </h1>`),
      `${testRealmURL}person/Person embedded HTML is correct`,
    );
    assert.strictEqual(
      false,
      embeddedHtml![`${testRealmURL}person/Person`].includes('id="ember'),
      `${testRealmURL}person/Person embedded HTML does not include ember ID's`,
    );
    assert.strictEqual(
      trimCardContainer(stripScopedCSSAttributes(embeddedHtml![cardDefRefURL])),
      cleanWhiteSpace(`
        <div class="embedded-template">
          <div class="thumbnail-section">
            <div class="card-thumbnail">
              <div class="card-thumbnail-text" data-test-card-thumbnail-text>Card</div>
<<<<<<< HEAD
            </div> 
=======
            </div>
            <div class="thumbnail-subsection">
              <div class="thumbnail-subsection">
                <h3 class="card-title" data-test-card-title></h3>
              </div>
              <div class="thumbnail-subsection">
                <h4 class="card-display-name" data-test-card-display-name>Card</h4>
              </div>
            </div>
>>>>>>> 6cf27829
          </div>
          <div class="info-section">
            <h3 class="card-title" data-test-card-title></h3>
            <h4 class="card-display-name" data-test-card-display-name>Card</h4>
          </div>
          <div class="card-description" data-test-card-description>Fancy Germaine</div>
        </div>
      `),
      `${cardDefRefURL} embedded HTML is correct`,
    );

    assert.strictEqual(
      false,
      embeddedHtml![cardDefRefURL].includes('id="ember'),
      `${cardDefRefURL} embedded HTML does not include ember ID's`,
    );
  });

  test('can index a card that has a cyclic relationship with the field of a card in its fields', async function (assert) {
    class Person extends FieldDef {
      @field firstName = contains(StringField);
      @field pet = linksTo(() => PetCard);
      @field title = contains(StringField, {
        computeVia: function (this: Person) {
          return this.firstName;
        },
      });
    }
    class Appointment extends FieldDef {
      @field title = contains(StringField);
      @field contact = contains(Person);
    }

    class PetCard extends CardDef {
      @field firstName = contains(StringField);
      @field appointment = contains(Appointment);
      @field title = contains(StringField, {
        computeVia: function (this: PetCard) {
          return this.firstName;
        },
      });
    }

    let { realm } = await setupIntegrationTestRealm({
      loader,
      contents: {
        'person-card.gts': { Person },
        'appointment.gts': { Appointment },
        'pet-card.gts': { PetCard },
        'jackie.json': {
          data: {
            attributes: {
              firstName: 'Jackie',
              appointment: {
                title: 'Vet visit',
                contact: { firstName: 'Burcu' },
              },
              description: 'Dog',
              thumbnailURL: './jackie.jpg',
            },
            meta: {
              adoptsFrom: { module: `./pet-card`, name: 'PetCard' },
            },
            relationships: {
              'appointment.contact.pet': {
                links: { self: `${testRealmURL}mango` },
              },
            },
          },
        },
        'mango.json': {
          data: {
            attributes: { firstName: 'Mango' },
            meta: {
              adoptsFrom: { module: `./pet-card`, name: 'PetCard' },
            },
          },
        },
      },
    });

    let indexer = realm.searchIndex;
    let card = await indexer.cardDocument(new URL(`${testRealmURL}jackie`));

    if (card?.type === 'doc') {
      assert.deepEqual(card.doc.data.attributes, {
        firstName: 'Jackie',
        title: 'Jackie',
        appointment: {
          title: 'Vet visit',
          contact: {
            firstName: 'Burcu',
          },
        },
        description: 'Dog',
        thumbnailURL: `./jackie.jpg`,
      });
      assert.deepEqual(card.doc.data.relationships, {
        'appointment.contact.pet': {
          links: { self: `${testRealmURL}mango` },
        },
      });
    } else {
      assert.ok(false, `search entry was an error: ${card?.error.detail}`);
    }
  });

  test('can index a card with a containsMany composite containing a linkTo field', async function (assert) {
    let { realm, adapter } = await setupIntegrationTestRealm({
      loader,
      contents: {
        'Vendor/vendor1.json': {
          data: {
            id: `${testRealmURL}Vendor/vendor1`,
            attributes: {
              name: 'Acme Industries',
              paymentMethods: [
                {
                  type: 'crypto',
                  payment: {
                    address: '0x1111',
                  },
                },
                {
                  type: 'crypto',
                  payment: {
                    address: '0x2222',
                  },
                },
              ],
            },
            relationships: {
              'paymentMethods.0.payment.chain': {
                links: {
                  self: `${testRealmURL}Chain/1`,
                },
              },
              'paymentMethods.1.payment.chain': {
                links: {
                  self: `${testRealmURL}Chain/2`,
                },
              },
            },
            meta: {
              adoptsFrom: {
                module: `http://localhost:4202/test/vendor`,
                name: 'Vendor',
              },
            },
          },
        },
        'Chain/1.json': {
          data: {
            id: `${testRealmURL}Chain/1`,
            attributes: {
              name: 'Ethereum Mainnet',
            },
            meta: {
              adoptsFrom: {
                module: `http://localhost:4202/test/chain`,
                name: 'Chain',
              },
            },
          },
        },
        'Chain/2.json': {
          data: {
            id: `${testRealmURL}Chain/2`,
            attributes: {
              name: 'Polygon',
            },
            meta: {
              adoptsFrom: {
                module: `http://localhost:4202/test/chain`,
                name: 'Chain',
              },
            },
          },
        },
      },
    });
    let indexer = realm.searchIndex;
    let vendor = await indexer.cardDocument(
      new URL(`${testRealmURL}Vendor/vendor1`),
      {
        loadLinks: true,
      },
    );
    if (vendor?.type === 'doc') {
      console.log(vendor.doc);
      assert.deepEqual(vendor.doc, {
        data: {
          id: `${testRealmURL}Vendor/vendor1`,
          type: 'card',
          links: {
            self: `${testRealmURL}Vendor/vendor1`,
          },
          attributes: {
            name: 'Acme Industries',
            title: 'Acme Industries',
            description: 'Vendor',
            thumbnailURL: null,
            paymentMethods: [
              {
                type: 'crypto',
                payment: {
                  address: '0x1111',
                },
              },
              {
                type: 'crypto',
                payment: {
                  address: '0x2222',
                },
              },
            ],
          },
          relationships: {
            'paymentMethods.0.payment.chain': {
              data: {
                id: `${testRealmURL}Chain/1`,
                type: 'card',
              },
              links: {
                self: `${testRealmURL}Chain/1`,
              },
            },
            'paymentMethods.1.payment.chain': {
              data: {
                id: `${testRealmURL}Chain/2`,
                type: 'card',
              },
              links: {
                self: `${testRealmURL}Chain/2`,
              },
            },
          },
          meta: {
            adoptsFrom: {
              module: `http://localhost:4202/test/vendor`,
              name: 'Vendor',
            },
            lastModified: adapter.lastModified.get(
              `${testRealmURL}Vendor/vendor1.json`,
            ),
            realmInfo: testRealmInfo,
            realmURL: 'http://test-realm/test/',
          },
        },
        included: [
          {
            id: `${testRealmURL}Chain/1`,
            type: 'card',
            links: {
              self: `${testRealmURL}Chain/1`,
            },
            attributes: {
              name: 'Ethereum Mainnet',
              title: 'Ethereum Mainnet',
              chainId: 1,
              description: `Chain 1`,
              thumbnailURL: `Ethereum Mainnet-icon.png`,
            },
            meta: {
              adoptsFrom: {
                module: `http://localhost:4202/test/chain`,
                name: 'Chain',
              },
              lastModified: adapter.lastModified.get(
                `${testRealmURL}Chain/1.json`,
              ),
              realmInfo: testRealmInfo,
              realmURL: 'http://test-realm/test/',
            },
          },
          {
            id: `${testRealmURL}Chain/2`,
            type: 'card',
            links: {
              self: `${testRealmURL}Chain/2`,
            },
            attributes: {
              name: 'Polygon',
              title: 'Polygon',
              chainId: 137,
              description: `Chain 137`,
              thumbnailURL: `Polygon-icon.png`,
            },
            meta: {
              adoptsFrom: {
                module: `http://localhost:4202/test/chain`,
                name: 'Chain',
              },
              lastModified: adapter.lastModified.get(
                `${testRealmURL}Chain/2.json`,
              ),
              realmInfo: testRealmInfo,
              realmURL: 'http://test-realm/test/',
            },
          },
        ],
      });
    } else {
      assert.ok(false, `search entry was an error: ${vendor?.error.detail}`);
    }
  });

  test('can tolerate a card whose computed throws an exception', async function (assert) {
    let { realm } = await setupIntegrationTestRealm({
      loader,
      contents: {
        'Boom/boom.json': {
          data: {
            id: `${testRealmURL}Boom/boom`,
            meta: {
              adoptsFrom: {
                module: 'http://localhost:4202/test/card-with-error',
                name: 'Boom',
              },
            },
          },
        },
        'Person/owner.json': {
          data: {
            id: `${testRealmURL}Person/owner`,
            attributes: {
              firstName: 'Hassan',
            },
            meta: {
              adoptsFrom: {
                module: 'http://localhost:4202/test/person',
                name: 'Person',
              },
            },
          },
        },
      },
    });
    let indexer = realm.searchIndex;
    {
      let card = await indexer.cardDocument(
        new URL(`${testRealmURL}Boom/boom`),
      );
      if (card?.type === 'error') {
        assert.ok(
          card.error.detail.includes('intentional error thrown'),
          'error doc includes raised error message',
        );
      } else {
        assert.ok(false, `expected search entry to be an error doc`);
      }
    }

    {
      let card = await indexer.cardDocument(
        new URL(`${testRealmURL}Person/owner`),
      );
      if (card?.type === 'doc') {
        assert.strictEqual(card.doc.data.attributes?.firstName, 'Hassan');
      } else {
        assert.ok(false, `search entry was an error: ${card?.error.detail}`);
      }
    }
  });

  test(`search doc includes 'contains' and used 'linksTo' fields`, async function (assert) {
    let { realm } = await setupIntegrationTestRealm({
      loader,
      contents: {
        'Pet/mango.json': {
          data: {
            attributes: { firstName: 'Mango' },
            relationships: {
              owner: {
                links: { self: `${testRealmURL}Person/hassan` },
              },
            },
            meta: {
              adoptsFrom: {
                module: `${testModuleRealm}pet`,
                name: 'Pet',
              },
            },
          },
        },
        'Person/hassan.json': {
          data: {
            id: `${testRealmURL}Person/hassan`,
            attributes: {
              firstName: 'Hassan',
              lastName: 'Abdel-Rahman',
              email: 'hassan@cardstack.com',
              posts: 100,
            },
            meta: {
              adoptsFrom: {
                module: 'http://localhost:4202/test/person',
                name: 'Person',
              },
            },
          },
        },
      },
    });
    let entry = await getInstance(
      realm,
      new URL(`${testRealmURL}Person/hassan`),
    );
    assert.deepEqual(
      entry?.searchDoc,
      {
        id: `${testRealmURL}Person/hassan`,
        firstName: 'Hassan',
        lastName: 'Abdel-Rahman',
        email: 'hassan@cardstack.com',
        posts: 100,
        title: 'Hassan Abdel-Rahman',
        _cardType: 'Person',
      },
      `search doc does not include fullName field`,
    );
  });

  test('search doc normalizes containsMany composite fields', async function (assert) {
    class Person extends FieldDef {
      @field firstName = contains(StringField);
      @field lastName = contains(StringField);
      @field email = contains(StringField);
      @field posts = contains(NumberField);
      @field fullName = contains(StringField, {
        computeVia: function (this: Person) {
          return `${this.firstName ?? ''} ${this.lastName ?? ''}`;
        },
      });
      @field title = contains(StringField, {
        computeVia: function (this: Person) {
          return `${this.firstName ?? ''} ${this.lastName ?? ''}`;
        },
      });
      @field description = contains(StringField, {
        computeVia: () => 'Person',
      });
    }
    class Post extends FieldDef {
      @field title = contains(StringField);
      @field description = contains(StringField);
      @field author = contains(Person);
      @field views = contains(NumberField);
      @field createdAt = contains(DatetimeField);
    }
    class Booking extends FieldDef {
      @field title = contains(StringField);
      @field venue = contains(StringField);
      @field startTime = contains(DatetimeField);
      @field endTime = contains(DatetimeField);
      @field hosts = containsMany(Person);
      @field sponsors = containsMany(StringField);
      @field posts = containsMany(Post);
      @field description = contains(StringField, {
        computeVia: function (this: Booking) {
          return this.venue;
        },
      });
      @field thumbnailURL = contains(StringField, { computeVia: () => null });
    }
    let { realm } = await setupIntegrationTestRealm({
      loader,
      contents: {
        'booking.gts': { Booking },
        'person.gts': { Person },
        'post.gts': { Post },
        'CatalogEntry/booking.json': {
          data: {
            attributes: {
              title: 'Booking',
              description: 'Catalog entry for Booking',
              isField: false,
              ref: {
                module: 'http://localhost:4202/test/booking',
                name: 'Booking',
              },
              demo: {
                title: null,
                venue: null,
                startTime: null,
                endTime: null,
                hosts: [],
                sponsors: [],
              },
            },
            meta: {
              fields: {
                demo: {
                  adoptsFrom: {
                    module: '../booking',
                    name: 'Booking',
                  },
                },
              },
              adoptsFrom: {
                module: 'https://cardstack.com/base/catalog-entry',
                name: 'CatalogEntry',
              },
            },
          },
        },
      },
    });
    let entry = await getInstance(
      realm,
      new URL(`${testRealmURL}CatalogEntry/booking`),
    );
    assert.deepEqual(entry?.searchDoc, {
      _cardType: 'Catalog Entry',
      id: `${testRealmURL}CatalogEntry/booking`,
      demo: {
        hosts: null,
        sponsors: null,
        title: null,
        venue: null,
      },
      description: 'Catalog entry for Booking',
      isField: false,
      moduleHref: 'http://localhost:4202/test/booking',
      realmName: 'Unnamed Workspace',
      ref: 'http://localhost:4202/test/booking/Booking',
      title: 'Booking',
    });
    // we should be able to perform a structured clone of the search doc (this
    // emulates the limitations of the postMessage used to communicate between
    // DOM and worker). Success is not throwing an error
    structuredClone(entry?.searchDoc);
  });

  test('can index a card with linksToMany field', async function (assert) {
    let { realm, adapter } = await setupIntegrationTestRealm({
      loader,
      contents: {
        'Pet/vanGogh.json': {
          data: {
            attributes: { firstName: 'Van Gogh' },
            meta: {
              adoptsFrom: {
                module: `${testModuleRealm}pet`,
                name: 'Pet',
              },
            },
          },
        },
        'PetPerson/hassan.json': {
          data: {
            attributes: { firstName: 'Hassan' },
            relationships: {
              'pets.0': {
                links: { self: `${testRealmURL}Pet/mango` },
              },
              'pets.1': {
                links: { self: `${testRealmURL}Pet/vanGogh` },
              },
            },
            meta: {
              adoptsFrom: {
                module: `${testModuleRealm}pet-person`,
                name: 'PetPerson',
              },
            },
          },
        },
        'Pet/mango.json': {
          data: {
            attributes: { firstName: 'Mango' },
            meta: {
              adoptsFrom: {
                module: `${testModuleRealm}pet`,
                name: 'Pet',
              },
            },
          },
        },
      },
    });

    let indexer = realm.searchIndex;
    let hassan = await indexer.cardDocument(
      new URL(`${testRealmURL}PetPerson/hassan`),
      { loadLinks: true },
    );

    if (hassan?.type === 'doc') {
      assert.deepEqual(hassan.doc.data, {
        id: `${testRealmURL}PetPerson/hassan`,
        type: 'card',
        links: { self: `${testRealmURL}PetPerson/hassan` },
        attributes: {
          firstName: 'Hassan',
          title: 'Hassan Pet Person',
          description: 'A person with pets',
          thumbnailURL: null,
        },
        relationships: {
          friend: {
            links: {
              self: null,
            },
          },
          'pets.0': {
            links: { self: `../Pet/mango` },
            data: { id: `${testRealmURL}Pet/mango`, type: 'card' },
          },
          'pets.1': {
            links: { self: `../Pet/vanGogh` },
            data: { id: `${testRealmURL}Pet/vanGogh`, type: 'card' },
          },
        },
        meta: {
          adoptsFrom: {
            module: `${testModuleRealm}pet-person`,
            name: 'PetPerson',
          },
          lastModified: adapter.lastModified.get(
            `${testRealmURL}PetPerson/hassan.json`,
          ),
          realmInfo: testRealmInfo,
          realmURL: 'http://test-realm/test/',
        },
      });
      assert.deepEqual(hassan.doc.included, [
        {
          id: `${testRealmURL}Pet/mango`,
          type: 'card',
          links: { self: `${testRealmURL}Pet/mango` },
          attributes: {
            description: null,
            firstName: 'Mango',
            title: 'Mango',
            thumbnailURL: null,
          },
          relationships: { owner: { links: { self: null } } },
          meta: {
            adoptsFrom: { module: `${testModuleRealm}pet`, name: 'Pet' },
            lastModified: adapter.lastModified.get(
              `${testRealmURL}Pet/mango.json`,
            ),
            realmInfo: testRealmInfo,
            realmURL: 'http://test-realm/test/',
          },
        },
        {
          id: `${testRealmURL}Pet/vanGogh`,
          type: 'card',
          links: { self: `${testRealmURL}Pet/vanGogh` },
          attributes: {
            description: null,
            firstName: 'Van Gogh',
            title: 'Van Gogh',
            thumbnailURL: null,
          },
          relationships: { owner: { links: { self: null } } },
          meta: {
            adoptsFrom: { module: `${testModuleRealm}pet`, name: 'Pet' },
            lastModified: adapter.lastModified.get(
              `${testRealmURL}Pet/vanGogh.json`,
            ),
            realmInfo: testRealmInfo,
            realmURL: 'http://test-realm/test/',
          },
        },
      ]);
    } else {
      assert.ok(false, `search entry was an error: ${hassan?.error.detail}`);
    }

    let hassanEntry = await getInstance(
      realm,
      new URL(`${testRealmURL}PetPerson/hassan`),
    );
    if (hassanEntry) {
      assert.deepEqual(hassanEntry.searchDoc, {
        _cardType: 'Pet Person',
        id: `${testRealmURL}PetPerson/hassan`,
        firstName: 'Hassan',
        pets: [
          {
            id: `${testRealmURL}Pet/mango`,
            description: null,
            firstName: 'Mango',
            owner: null,
            title: 'Mango',
            thumbnailURL: null,
          },
          {
            id: `${testRealmURL}Pet/vanGogh`,
            description: null,
            firstName: 'Van Gogh',
            owner: null,
            title: 'Van Gogh',
            thumbnailURL: null,
          },
        ],
        friend: null,
        title: 'Hassan Pet Person',
        description: 'A person with pets',
        thumbnailURL: null,
      });
    } else {
      assert.ok(
        false,
        `could not find ${testRealmURL}PetPerson/hassan in the index`,
      );
    }
  });

  test('can index a card with empty linksToMany field value', async function (assert) {
    let { realm, adapter } = await setupIntegrationTestRealm({
      loader,
      contents: {
        'PetPerson/burcu.json': {
          data: {
            attributes: { firstName: 'Burcu' },
            relationships: { pets: { links: { self: null } } },
            meta: {
              adoptsFrom: {
                module: `${testModuleRealm}pet-person`,
                name: 'PetPerson',
              },
            },
          },
        },
      },
    });
    let indexer = realm.searchIndex;
    let card = await indexer.cardDocument(
      new URL(`${testRealmURL}PetPerson/burcu`),
      {
        loadLinks: true,
      },
    );

    if (card?.type === 'doc') {
      assert.deepEqual(card.doc, {
        data: {
          id: `${testRealmURL}PetPerson/burcu`,
          type: 'card',
          links: { self: `${testRealmURL}PetPerson/burcu` },
          attributes: {
            firstName: 'Burcu',
            title: 'Burcu Pet Person',
            description: 'A person with pets',
            thumbnailURL: null,
          },
          relationships: {
            pets: { links: { self: null } },
            friend: { links: { self: null } },
          },
          meta: {
            adoptsFrom: {
              module: `${testModuleRealm}pet-person`,
              name: 'PetPerson',
            },
            lastModified: adapter.lastModified.get(
              `${testRealmURL}PetPerson/burcu.json`,
            ),
            realmInfo: testRealmInfo,
            realmURL: 'http://test-realm/test/',
          },
        },
      });
    } else {
      assert.ok(false, `search entry was an error: ${card?.error.detail}`);
    }

    let entry = await getInstance(
      realm,
      new URL(`${testRealmURL}PetPerson/burcu`),
    );
    if (entry) {
      assert.deepEqual(entry.searchDoc, {
        _cardType: 'Pet Person',
        id: `${testRealmURL}PetPerson/burcu`,
        firstName: 'Burcu',
        pets: null,
        friend: null,
        title: 'Burcu Pet Person',
        description: 'A person with pets',
        thumbnailURL: null,
      });
    } else {
      assert.ok(
        false,
        `could not find ${testRealmURL}PetPerson/burcu in the index`,
      );
    }
  });

  test('can index a card that contains a field with a linksToMany field', async function (assert) {
    let { realm, adapter } = await setupIntegrationTestRealm({
      loader,
      contents: {
        'Pet/vanGogh.json': {
          data: {
            attributes: { firstName: 'Van Gogh' },
            meta: {
              adoptsFrom: {
                module: `${testModuleRealm}pet`,
                name: 'Pet',
              },
            },
          },
        },
        'pet-person-catalog-entry.json': {
          data: {
            attributes: {
              title: 'PetPerson',
              description: 'Catalog entry for PetPerson',
              isField: false,
              ref: {
                module: `${testModuleRealm}pet-person`,
                name: 'PetPerson',
              },
              demo: { firstName: 'Hassan' },
            },
            relationships: {
              'demo.pets.0': {
                links: { self: `${testRealmURL}Pet/mango` },
              },
              'demo.pets.1': {
                links: { self: `${testRealmURL}Pet/vanGogh` },
              },
            },
            meta: {
              fields: {
                demo: {
                  adoptsFrom: {
                    module: `${testModuleRealm}pet-person`,
                    name: 'PetPersonField',
                  },
                },
              },
              adoptsFrom: {
                module: 'https://cardstack.com/base/catalog-entry',
                name: 'CatalogEntry',
              },
            },
          },
        },
        'Pet/mango.json': {
          data: {
            attributes: { firstName: 'Mango' },
            meta: {
              adoptsFrom: {
                module: `${testModuleRealm}pet`,
                name: 'Pet',
              },
            },
          },
        },
      },
    });

    let indexer = realm.searchIndex;
    let catalogEntry = await indexer.cardDocument(
      new URL(`${testRealmURL}pet-person-catalog-entry`),
      { loadLinks: true },
    );

    if (catalogEntry?.type === 'doc') {
      assert.deepEqual(catalogEntry.doc.data, {
        id: `${testRealmURL}pet-person-catalog-entry`,
        type: 'card',
        links: { self: `${testRealmURL}pet-person-catalog-entry` },
        attributes: {
          title: 'PetPerson',
          description: 'Catalog entry for PetPerson',
          ref: {
            module: `${testModuleRealm}pet-person`,
            name: 'PetPerson',
          },
          demo: { firstName: 'Hassan' },
          isField: false,
          moduleHref: `${testModuleRealm}pet-person`,
          realmName: 'Unnamed Workspace',
        },
        relationships: {
          'demo.friend': { links: { self: null } },
          'demo.pets.0': {
            links: { self: `${testRealmURL}Pet/mango` },
            data: { id: `${testRealmURL}Pet/mango`, type: 'card' },
          },
          'demo.pets.1': {
            links: { self: `${testRealmURL}Pet/vanGogh` },
            data: { id: `${testRealmURL}Pet/vanGogh`, type: 'card' },
          },
        },
        meta: {
          adoptsFrom: {
            module: 'https://cardstack.com/base/catalog-entry',
            name: 'CatalogEntry',
          },
          fields: {
            demo: {
              adoptsFrom: {
                module: `${testModuleRealm}pet-person`,
                name: 'PetPersonField',
              },
            },
          },
          lastModified: adapter.lastModified.get(
            `${testRealmURL}pet-person-catalog-entry.json`,
          ),
          realmInfo: testRealmInfo,
          realmURL: 'http://test-realm/test/',
        },
      });

      assert.deepEqual(catalogEntry.doc.included, [
        {
          id: `${testRealmURL}Pet/mango`,
          type: 'card',
          links: { self: `${testRealmURL}Pet/mango` },
          attributes: {
            description: null,
            firstName: 'Mango',
            title: 'Mango',
            thumbnailURL: null,
          },
          relationships: { owner: { links: { self: null } } },
          meta: {
            adoptsFrom: { module: `${testModuleRealm}pet`, name: 'Pet' },
            lastModified: adapter.lastModified.get(
              `${testRealmURL}Pet/mango.json`,
            ),
            realmInfo: testRealmInfo,
            realmURL: 'http://test-realm/test/',
          },
        },
        {
          id: `${testRealmURL}Pet/vanGogh`,
          type: 'card',
          links: { self: `${testRealmURL}Pet/vanGogh` },
          attributes: {
            description: null,
            firstName: 'Van Gogh',
            title: 'Van Gogh',
            thumbnailURL: null,
          },
          relationships: { owner: { links: { self: null } } },
          meta: {
            adoptsFrom: { module: `${testModuleRealm}pet`, name: 'Pet' },
            lastModified: adapter.lastModified.get(
              `${testRealmURL}Pet/vanGogh.json`,
            ),
            realmInfo: testRealmInfo,
            realmURL: 'http://test-realm/test/',
          },
        },
      ]);
    } else {
      assert.ok(
        false,
        `search entry was an error: ${catalogEntry?.error.detail}`,
      );
    }

    let entry = await getInstance(
      realm,
      new URL(`${testRealmURL}pet-person-catalog-entry`),
    );
    if (entry) {
      assert.deepEqual(entry.searchDoc, {
        _cardType: 'Catalog Entry',
        id: `${testRealmURL}pet-person-catalog-entry`,
        title: 'PetPerson',
        description: 'Catalog entry for PetPerson',
        ref: `${testModuleRealm}pet-person/PetPerson`,
        demo: {
          firstName: 'Hassan',
          pets: [
            {
              id: `${testRealmURL}Pet/mango`,
              description: null,
              firstName: 'Mango',
              owner: null,
              title: 'Mango',
              thumbnailURL: null,
            },
            {
              id: `${testRealmURL}Pet/vanGogh`,
              description: null,
              firstName: 'Van Gogh',
              owner: null,
              title: 'Van Gogh',
              thumbnailURL: null,
            },
          ],
          friend: null,
        },
        isField: false,
        moduleHref: `${testModuleRealm}pet-person`,
        realmName: 'Unnamed Workspace',
      });
    } else {
      assert.ok(
        false,
        `could not find ${testRealmURL}pet-person-catalog-entry in the index`,
      );
    }
  });

  test('can index a card that has nested linksTo fields', async function (assert) {
    let { realm, adapter } = await setupIntegrationTestRealm({
      loader,
      contents: {
        'Friend/hassan.json': {
          data: {
            id: `${testRealmURL}Friend/hassan`,
            attributes: {
              firstName: 'Hassan',
              description: 'Friend of dogs',
            },
            relationships: {
              friend: {
                links: {
                  self: `${testRealmURL}Friend/mango`,
                },
              },
            },
            meta: {
              adoptsFrom: {
                module: 'http://localhost:4202/test/friend',
                name: 'Friend',
              },
            },
          },
        },
        'Friend/mango.json': {
          data: {
            id: `${testRealmURL}Friend/mango`,
            attributes: {
              firstName: 'Mango',
              description: 'Dog friend',
            },
            relationships: {
              friend: {
                links: {
                  self: `${testRealmURL}Friend/vanGogh`,
                },
              },
            },
            meta: {
              adoptsFrom: {
                module: 'http://localhost:4202/test/friend',
                name: 'Friend',
              },
            },
          },
        },
        'Friend/vanGogh.json': {
          data: {
            id: `${testRealmURL}Friend/vanGogh`,
            attributes: {
              firstName: 'Van Gogh',
              description: 'Dog friend',
              thumbnailURL: 'van-gogh.jpg',
            },
            relationships: {
              friend: {
                links: {
                  self: null,
                },
              },
            },
            meta: {
              adoptsFrom: {
                module: 'http://localhost:4202/test/friend',
                name: 'Friend',
              },
            },
          },
        },
      },
    });
    let indexer = realm.searchIndex;
    let hassan = await indexer.cardDocument(
      new URL(`${testRealmURL}Friend/hassan`),
    );
    if (hassan?.type === 'doc') {
      assert.deepEqual(hassan.doc.data, {
        id: `${testRealmURL}Friend/hassan`,
        type: 'card',
        links: {
          self: `${testRealmURL}Friend/hassan`,
        },
        attributes: {
          firstName: 'Hassan',
          title: 'Hassan',
          description: 'Friend of dogs',
          thumbnailURL: null,
        },
        relationships: {
          friend: {
            links: {
              self: `./mango`,
            },
          },
        },
        meta: {
          adoptsFrom: {
            module: 'http://localhost:4202/test/friend',
            name: 'Friend',
          },
          lastModified: adapter.lastModified.get(
            `${testRealmURL}Friend/hassan.json`,
          ),
          realmInfo: testRealmInfo,
          realmURL: 'http://test-realm/test/',
        },
      });
    } else {
      assert.ok(false, `search entry was an error: ${hassan?.error.detail}`);
    }

    let hassanEntry = await getInstance(
      realm,
      new URL(`${testRealmURL}Friend/hassan`),
    );
    if (hassanEntry) {
      assert.deepEqual(hassanEntry.searchDoc, {
        _cardType: 'Friend',
        id: `${testRealmURL}Friend/hassan`,
        firstName: 'Hassan',
        title: 'Hassan',
        description: 'Friend of dogs',
        friend: {
          id: `${testRealmURL}Friend/mango`,
          firstName: 'Mango',
          title: 'Mango',
          description: 'Dog friend',
          friend: {
            id: `${testRealmURL}Friend/vanGogh`,
            firstName: 'Van Gogh',
            title: 'Van Gogh',
            friend: null,
            description: 'Dog friend',
            thumbnailURL: 'van-gogh.jpg',
          },
        },
      });
    } else {
      assert.ok(
        false,
        `could not find ${testRealmURL}Friend/hassan in the index`,
      );
    }
  });

  test('can index a field with a cycle in the linksTo field', async function (assert) {
    let { realm, adapter } = await setupIntegrationTestRealm({
      loader,
      contents: {
        'Friend/hassan.json': {
          data: {
            id: `${testRealmURL}Friend/hassan`,
            attributes: {
              firstName: 'Hassan',
              description: 'Dog owner',
            },
            relationships: {
              friend: {
                links: {
                  self: `${testRealmURL}Friend/mango`,
                },
              },
            },
            meta: {
              adoptsFrom: {
                module: 'http://localhost:4202/test/friend',
                name: 'Friend',
              },
            },
          },
        },
        'Friend/mango.json': {
          data: {
            id: `${testRealmURL}Friend/mango`,
            attributes: {
              firstName: 'Mango',
              description: 'Dog friend',
            },
            relationships: {
              friend: {
                links: {
                  self: `${testRealmURL}Friend/hassan`,
                },
              },
            },
            meta: {
              adoptsFrom: {
                module: 'http://localhost:4202/test/friend',
                name: 'Friend',
              },
            },
          },
        },
      },
    });
    let indexer = realm.searchIndex;
    let hassan = await indexer.cardDocument(
      new URL(`${testRealmURL}Friend/hassan`),
      {
        loadLinks: true,
      },
    );
    if (hassan?.type === 'doc') {
      assert.deepEqual(hassan.doc, {
        data: {
          id: `${testRealmURL}Friend/hassan`,
          type: 'card',
          links: { self: `${testRealmURL}Friend/hassan` },
          attributes: {
            firstName: 'Hassan',
            title: 'Hassan',
            description: 'Dog owner',
            thumbnailURL: null,
          },
          relationships: {
            friend: {
              links: {
                self: `./mango`,
              },
              data: {
                type: 'card',
                id: `${testRealmURL}Friend/mango`,
              },
            },
          },
          meta: {
            adoptsFrom: {
              module: 'http://localhost:4202/test/friend',
              name: 'Friend',
            },
            lastModified: adapter.lastModified.get(
              `${testRealmURL}Friend/hassan.json`,
            ),
            realmInfo: testRealmInfo,
            realmURL: 'http://test-realm/test/',
          },
        },
        included: [
          {
            id: `${testRealmURL}Friend/mango`,
            type: 'card',
            links: { self: `${testRealmURL}Friend/mango` },
            attributes: {
              firstName: 'Mango',
              title: 'Mango',
              description: 'Dog friend',
              thumbnailURL: null,
            },
            relationships: {
              friend: {
                links: {
                  self: `./hassan`,
                },
                data: {
                  type: 'card',
                  id: `${testRealmURL}Friend/hassan`,
                },
              },
            },
            meta: {
              adoptsFrom: {
                module: 'http://localhost:4202/test/friend',
                name: 'Friend',
              },
              lastModified: adapter.lastModified.get(
                `${testRealmURL}Friend/mango.json`,
              ),
              realmInfo: testRealmInfo,
              realmURL: 'http://test-realm/test/',
            },
          },
        ],
      });
    } else {
      assert.ok(false, `search entry was an error: ${hassan?.error.detail}`);
    }

    let hassanEntry = await getInstance(
      realm,
      new URL(`${testRealmURL}Friend/hassan`),
    );
    if (hassanEntry) {
      assert.deepEqual(hassanEntry.searchDoc, {
        _cardType: 'Friend',
        id: `${testRealmURL}Friend/hassan`,
        firstName: 'Hassan',
        description: 'Dog owner',
        friend: {
          id: `${testRealmURL}Friend/mango`,
          firstName: 'Mango',
          title: 'Mango',
          friend: {
            id: `${testRealmURL}Friend/hassan`,
          },
          description: 'Dog friend',
        },
        title: 'Hassan',
      });
    } else {
      assert.ok(
        false,
        `could not find ${testRealmURL}Friend/hassan in the index`,
      );
    }

    let mango = await indexer.cardDocument(
      new URL(`${testRealmURL}Friend/mango`),
      {
        loadLinks: true,
      },
    );
    if (mango?.type === 'doc') {
      assert.deepEqual(mango.doc, {
        data: {
          id: `${testRealmURL}Friend/mango`,
          type: 'card',
          links: { self: `${testRealmURL}Friend/mango` },
          attributes: {
            firstName: 'Mango',
            title: 'Mango',
            description: 'Dog friend',
            thumbnailURL: null,
          },
          relationships: {
            friend: {
              links: {
                self: `./hassan`,
              },
              data: {
                type: 'card',
                id: `${testRealmURL}Friend/hassan`,
              },
            },
          },
          meta: {
            adoptsFrom: {
              module: 'http://localhost:4202/test/friend',
              name: 'Friend',
            },
            lastModified: adapter.lastModified.get(
              `${testRealmURL}Friend/mango.json`,
            ),
            realmInfo: testRealmInfo,
            realmURL: 'http://test-realm/test/',
          },
        },
        included: [
          {
            id: `${testRealmURL}Friend/hassan`,
            type: 'card',
            links: { self: `${testRealmURL}Friend/hassan` },
            attributes: {
              firstName: 'Hassan',
              title: 'Hassan',
              description: 'Dog owner',
              thumbnailURL: null,
            },
            relationships: {
              friend: {
                links: {
                  self: `./mango`,
                },
                data: {
                  type: 'card',
                  id: `${testRealmURL}Friend/mango`,
                },
              },
            },
            meta: {
              adoptsFrom: {
                module: 'http://localhost:4202/test/friend',
                name: 'Friend',
              },
              lastModified: adapter.lastModified.get(
                `${testRealmURL}Friend/hassan.json`,
              ),
              realmInfo: testRealmInfo,
              realmURL: 'http://test-realm/test/',
            },
          },
        ],
      });
    } else {
      assert.ok(false, `search entry was an error: ${mango?.error.detail}`);
    }

    let mangoEntry = await getInstance(
      realm,
      new URL(`${testRealmURL}Friend/mango`),
    );
    if (mangoEntry) {
      assert.deepEqual(mangoEntry.searchDoc, {
        _cardType: 'Friend',
        id: `${testRealmURL}Friend/mango`,
        firstName: 'Mango',
        title: 'Mango',
        description: 'Dog friend',
        friend: {
          id: `${testRealmURL}Friend/hassan`,
          title: 'Hassan',
          firstName: 'Hassan',
          friend: {
            id: `${testRealmURL}Friend/mango`,
          },
          description: 'Dog owner',
        },
      });
    } else {
      assert.ok(
        false,
        `could not find ${testRealmURL}Friend/mango in the index`,
      );
    }
  });

  test('can index a field with a cycle in the linksToMany field', async function (assert) {
    let hassanID = `${testRealmURL}Friends/hassan`;
    let mangoID = `${testRealmURL}Friends/mango`;
    let vanGoghID = `${testRealmURL}Friends/vanGogh`;
    let friendsRef = {
      module: `${testModuleRealm}friends`,
      name: 'Friends',
    };
    let { realm, adapter } = await setupIntegrationTestRealm({
      loader,
      contents: {
        'Friends/vanGogh.json': {
          data: {
            attributes: { firstName: 'Van Gogh' },
            relationships: { 'friends.0': { links: { self: hassanID } } },
            meta: { adoptsFrom: friendsRef },
          },
        },
        'Friends/hassan.json': {
          data: {
            attributes: { firstName: 'Hassan' },
            relationships: {
              'friends.0': { links: { self: mangoID } },
              'friends.1': { links: { self: vanGoghID } },
            },
            meta: { adoptsFrom: friendsRef },
          },
        },
        'Friends/mango.json': {
          data: {
            attributes: { firstName: 'Mango' },
            relationships: { 'friends.0': { links: { self: hassanID } } },
            meta: { adoptsFrom: friendsRef },
          },
        },
      },
    });
    let indexer = realm.searchIndex;
    assert.deepEqual(
      indexer.stats,
      {
        instanceErrors: 0,
        instancesIndexed: 3,
        moduleErrors: 0,
      },
      'instances are indexed without error',
    );

    let hassan = await indexer.cardDocument(new URL(hassanID), {
      loadLinks: true,
    });
    if (hassan?.type === 'doc') {
      assert.deepEqual(
        hassan.doc.data,
        {
          id: hassanID,
          type: 'card',
          links: { self: hassanID },
          attributes: {
            firstName: 'Hassan',
            title: 'Hassan',
            description: null,
            thumbnailURL: null,
          },
          relationships: {
            'friends.0': {
              links: { self: './mango' },
              data: { type: 'card', id: mangoID },
            },
            'friends.1': {
              links: { self: './vanGogh' },
              data: { type: 'card', id: vanGoghID },
            },
          },
          meta: {
            adoptsFrom: friendsRef,
            lastModified: adapter.lastModified.get(`${hassanID}.json`),
            realmInfo: testRealmInfo,
            realmURL: 'http://test-realm/test/',
          },
        },
        'hassan doc.data is correct',
      );

      assert.deepEqual(
        hassan.doc.included,
        [
          {
            id: mangoID,
            type: 'card',
            links: { self: mangoID },
            attributes: {
              firstName: 'Mango',
              title: 'Mango',
              description: null,
              thumbnailURL: null,
            },
            relationships: {
              'friends.0': {
                links: { self: './hassan' },
                data: { type: 'card', id: hassanID },
              },
            },
            meta: {
              adoptsFrom: friendsRef,
              lastModified: adapter.lastModified.get(`${mangoID}.json`),
              realmInfo: testRealmInfo,
              realmURL: 'http://test-realm/test/',
            },
          },
          {
            id: vanGoghID,
            type: 'card',
            links: { self: vanGoghID },
            attributes: {
              firstName: 'Van Gogh',
              title: 'Van Gogh',
              description: null,
              thumbnailURL: null,
            },
            relationships: {
              'friends.0': {
                links: { self: './hassan' },
                data: { type: 'card', id: hassanID },
              },
            },
            meta: {
              adoptsFrom: friendsRef,
              lastModified: adapter.lastModified.get(`${vanGoghID}.json`),
              realmInfo: testRealmInfo,
              realmURL: 'http://test-realm/test/',
            },
          },
        ],
        'hassan doc.included is correct',
      );
    } else {
      assert.ok(false, `search entry was an error: ${hassan?.error.detail}`);
    }

    let hassanEntry = await getInstance(realm, new URL(hassanID));
    if (hassanEntry) {
      assert.deepEqual(
        hassanEntry.searchDoc,
        {
          _cardType: 'Friends',
          id: hassanID,
          firstName: 'Hassan',
          title: 'Hassan',
          friends: [
            {
              id: mangoID,
              firstName: 'Mango',
              title: 'Mango',
              friends: [{ id: hassanID }],
            },
            {
              id: vanGoghID,
              firstName: 'Van Gogh',
              friends: [{ id: hassanID }],
              title: 'Van Gogh',
            },
          ],
        },
        'hassan searchData is correct',
      );
    } else {
      assert.ok(false, `could not find ${hassanID} in the index`);
    }

    let mango = await indexer.cardDocument(new URL(mangoID), {
      loadLinks: true,
    });
    if (mango?.type === 'doc') {
      assert.deepEqual(
        mango.doc.data,
        {
          id: mangoID,
          type: 'card',
          links: { self: mangoID },
          attributes: {
            firstName: 'Mango',
            title: 'Mango',
            description: null,
            thumbnailURL: null,
          },
          relationships: {
            'friends.0': {
              links: { self: './hassan' },
              data: { type: 'card', id: hassanID },
            },
          },
          meta: {
            adoptsFrom: friendsRef,
            lastModified: adapter.lastModified.get(`${mangoID}.json`),
            realmInfo: testRealmInfo,
            realmURL: 'http://test-realm/test/',
          },
        },
        'mango doc.data is correct',
      );
      assert.deepEqual(
        mango.doc.included,
        [
          {
            id: hassanID,
            type: 'card',
            links: { self: hassanID },
            attributes: {
              firstName: 'Hassan',
              title: 'Hassan',
              description: null,
              thumbnailURL: null,
            },
            relationships: {
              'friends.0': {
                links: { self: './mango' },
                data: { type: 'card', id: mangoID },
              },
              'friends.1': {
                links: { self: './vanGogh' },
                data: { type: 'card', id: vanGoghID },
              },
            },
            meta: {
              adoptsFrom: friendsRef,
              lastModified: adapter.lastModified.get(`${hassanID}.json`),
              realmInfo: testRealmInfo,
              realmURL: 'http://test-realm/test/',
            },
          },
          {
            id: vanGoghID,
            type: 'card',
            links: { self: vanGoghID },
            attributes: {
              firstName: 'Van Gogh',
              title: 'Van Gogh',
              description: null,
              thumbnailURL: null,
            },
            relationships: {
              'friends.0': {
                links: { self: './hassan' },
                data: { type: 'card', id: hassanID },
              },
            },
            meta: {
              adoptsFrom: friendsRef,
              lastModified: adapter.lastModified.get(`${vanGoghID}.json`),
              realmInfo: testRealmInfo,
              realmURL: 'http://test-realm/test/',
            },
          },
        ],
        'mango doc.included is correct',
      );
    } else {
      assert.ok(false, `search entry was an error: ${mango?.error.detail}`);
    }

    let mangoEntry = await getInstance(realm, new URL(mangoID));
    if (mangoEntry) {
      assert.deepEqual(
        mangoEntry.searchDoc,
        {
          _cardType: 'Friends',
          id: mangoID,
          firstName: 'Mango',
          title: 'Mango',
          friends: [
            {
              id: hassanID,
              firstName: 'Hassan',
              title: 'Hassan',
              friends: [
                { id: mangoID },
                {
                  id: vanGoghID,
                  firstName: 'Van Gogh',
                  friends: [{ id: hassanID }],
                },
              ],
            },
          ],
        },
        'mango searchData is correct',
      );
    } else {
      assert.ok(false, `could not find ${mangoID} in the index`);
    }

    let vanGogh = await indexer.cardDocument(new URL(vanGoghID), {
      loadLinks: true,
    });
    if (vanGogh?.type === 'doc') {
      assert.deepEqual(
        vanGogh.doc.data,
        {
          id: vanGoghID,
          type: 'card',
          links: { self: vanGoghID },
          attributes: {
            firstName: 'Van Gogh',
            title: 'Van Gogh',
            description: null,
            thumbnailURL: null,
          },
          relationships: {
            'friends.0': {
              links: { self: './hassan' },
              data: { type: 'card', id: hassanID },
            },
          },
          meta: {
            adoptsFrom: friendsRef,
            lastModified: adapter.lastModified.get(`${vanGoghID}.json`),
            realmInfo: testRealmInfo,
            realmURL: 'http://test-realm/test/',
          },
        },
        'vanGogh doc.data is correct',
      );
      assert.deepEqual(
        vanGogh.doc.included,
        [
          {
            id: hassanID,
            type: 'card',
            links: { self: hassanID },
            attributes: {
              firstName: 'Hassan',
              title: 'Hassan',
              description: null,
              thumbnailURL: null,
            },
            relationships: {
              'friends.0': {
                links: { self: './mango' },
                data: { type: 'card', id: mangoID },
              },
              'friends.1': {
                links: { self: './vanGogh' },
                data: { type: 'card', id: vanGoghID },
              },
            },
            meta: {
              adoptsFrom: friendsRef,
              lastModified: adapter.lastModified.get(`${hassanID}.json`),
              realmInfo: testRealmInfo,
              realmURL: 'http://test-realm/test/',
            },
          },
          {
            id: mangoID,
            type: 'card',
            links: { self: mangoID },
            attributes: {
              firstName: 'Mango',
              title: 'Mango',
              description: null,
              thumbnailURL: null,
            },
            relationships: {
              'friends.0': {
                links: { self: './hassan' },
                data: { type: 'card', id: hassanID },
              },
            },
            meta: {
              adoptsFrom: friendsRef,
              lastModified: adapter.lastModified.get(`${mangoID}.json`),
              realmInfo: testRealmInfo,
              realmURL: 'http://test-realm/test/',
            },
          },
        ],
        'vanGogh doc.included is correct',
      );
    } else {
      assert.ok(false, `search entry was an error: ${vanGogh?.error.detail}`);
    }

    let vanGoghEntry = await getInstance(realm, new URL(vanGoghID));
    if (vanGoghEntry) {
      assert.deepEqual(
        vanGoghEntry.searchDoc,
        {
          _cardType: 'Friends',
          id: vanGoghID,
          firstName: 'Van Gogh',
          title: 'Van Gogh',
          friends: [
            {
              id: hassanID,
              firstName: 'Hassan',
              title: 'Hassan',
              friends: [
                {
                  id: mangoID,
                  firstName: 'Mango',
                  title: 'Mango',
                  friends: [{ id: hassanID }],
                },
                { id: vanGoghID },
              ],
            },
          ],
        },
        'vanGogh searchData is correct',
      );
    } else {
      assert.ok(false, `could not find ${vanGoghID} in the index`);
    }
  });

  test("indexing identifies an instance's card references", async function (assert) {
    let { realm } = await setupIntegrationTestRealm({
      loader,
      contents: {
        'person-1.json': {
          data: {
            attributes: {
              firstName: 'Mango',
            },
            meta: {
              adoptsFrom: {
                module: `${testModuleRealm}person`,
                name: 'Person',
              },
            },
          },
        },
      },
    });
    let refs = (await getInstance(realm, new URL(`${testRealmURL}person-1`)))
      ?.deps;
    assert.deepEqual(
      refs!
        .sort()
        // Exclude synthetic imports that encapsulate scoped CSS
        .filter((ref) => !ref.includes('glimmer-scoped.css')),
      [
        'http://localhost:4202/test/person',
        'https://cardstack.com/base/card-api',
        'https://cardstack.com/base/contains-many-component',
        'https://cardstack.com/base/field-component',
        'https://cardstack.com/base/links-to-editor',
        'https://cardstack.com/base/links-to-many-component',
        'https://cardstack.com/base/number',
        'https://cardstack.com/base/shared-state',
        'https://cardstack.com/base/string',
        'https://cardstack.com/base/text-input-validator',
        'https://cardstack.com/base/watched-array',
        'https://packages/@cardstack/boxel-ui/components',
        'https://packages/@cardstack/boxel-ui/helpers',
        'https://packages/@cardstack/boxel-ui/icons',
        'https://packages/@cardstack/boxel-ui/modifiers',
        'https://packages/@cardstack/runtime-common',
        'https://packages/@ember/component',
        'https://packages/@ember/component/template-only',
        'https://packages/@ember/helper',
        'https://packages/@ember/modifier',
        'https://packages/@ember/object',
        'https://packages/@ember/template-factory',
        'https://packages/@glimmer/component',
        'https://packages/@glimmer/tracking',
        'https://packages/ember-concurrency',
        'https://packages/ember-concurrency/-private/async-arrow-runtime',
        'https://packages/ember-css-url',
        'https://packages/ember-modifier',
        'https://packages/ember-provide-consume-context',
        'https://packages/lodash',
        'https://packages/tracked-built-ins',
      ],
      'the card references for the instance are correct',
    );
  });

  test('search index does not contain entries that match patterns in ignore files', async function (assert) {
    let { realm } = await setupIntegrationTestRealm({
      loader,
      contents: {
        'ignore-me-1.json': {
          data: { meta: { adoptsFrom: baseCardRef } },
        },
        'posts/nested.json': {
          data: { meta: { adoptsFrom: baseCardRef } },
        },
        'posts/please-ignore-me.json': {
          data: { meta: { adoptsFrom: baseCardRef } },
        },
        'posts/ignore-me-2.json': {
          data: { meta: { adoptsFrom: baseCardRef } },
        },
        'post.json': { data: { meta: { adoptsFrom: baseCardRef } } },
        'dir/card.json': { data: { meta: { adoptsFrom: baseCardRef } } },
        '.gitignore': `
ignore-me*.json
dir/
posts/please-ignore-me.json
      `,
      },
    });

    let indexer = realm.searchIndex;

    {
      let card = await indexer.cardDocument(
        new URL(`${testRealmURL}posts/please-ignore-me`),
      );
      assert.deepEqual(
        card,
        undefined,
        'instance does not exist because file is ignored',
      );
    }
    {
      let card = await indexer.cardDocument(new URL(`${testRealmURL}dir/card`));
      assert.deepEqual(
        card,
        undefined,
        'instance does not exist because file is ignored',
      );
    }
    {
      let card = await indexer.cardDocument(
        new URL(`${testRealmURL}ignore-me-1`),
      );
      assert.deepEqual(
        card,
        undefined,
        'instance does not exist because file is ignored',
      );
    }
    {
      let card = await indexer.cardDocument(
        new URL(`${testRealmURL}posts/ignore-me-2`),
      );
      assert.deepEqual(
        card,
        undefined,
        'instance does not exist because file is ignored',
      );
    }
    {
      let card = await indexer.cardDocument(new URL(`${testRealmURL}post`));
      assert.ok(card, 'instance exists');
    }
    {
      let card = await indexer.cardDocument(
        new URL(`${testRealmURL}posts/nested`),
      );
      assert.ok(card, 'instance exists');
    }
  });

  test('search index ignores .realm.json file', async function (assert) {
    let { realm } = await setupIntegrationTestRealm({
      loader,
      contents: {
        '.realm.json': `{ name: 'Example Workspace' }`,
        'post.json': { data: { meta: { adoptsFrom: baseCardRef } } },
      },
    });

    let indexer = realm.searchIndex;
    let card = await indexer.cardDocument(new URL(`${testRealmURL}post`));
    assert.ok(card, 'instance exists');
    let instance = await indexer.cardDocument(
      new URL(`${testRealmURL}.realm.json`),
    );
    assert.strictEqual(
      instance,
      undefined,
      'instance does not exist because file is ignored',
    );
  });

  test("incremental indexing doesn't process ignored files", async function (assert) {
    let { realm } = await setupIntegrationTestRealm({
      loader,
      contents: {
        'posts/ignore-me.json': {
          data: { meta: { adoptsFrom: baseCardRef } },
        },
        '.gitignore': `
posts/ignore-me.json
      `,
      },
    });

    let indexer = realm.searchIndex;
    await indexer.update(new URL(`${testRealmURL}posts/ignore-me.json`));

    let instance = await indexer.cardDocument(
      new URL(`${testRealmURL}posts/ignore-me`),
    );
    assert.strictEqual(
      instance,
      undefined,
      'instance does not exist because file is ignored',
    );
    assert.strictEqual(
      indexer.stats.instancesIndexed,
      0,
      'no instances were processed',
    );
  });

  module('query', function (hooks) {
    const sampleCards: CardDocFiles = {
      'card-1.json': {
        data: {
          type: 'card',
          attributes: {
            title: 'Card 1',
            description: 'Sample post',
            author: {
              firstName: 'Cardy',
              lastName: 'Stackington Jr. III',
            },
            views: 0,
          },
          meta: {
            adoptsFrom: {
              module: `${testModuleRealm}article`,
              name: 'Article',
            },
          },
        },
      },
      'card-2.json': {
        data: {
          type: 'card',
          attributes: {
            author: { firstName: 'Cardy', lastName: 'Jones' },
            editions: 1,
            pubDate: '2023-09-01',
          },
          meta: {
            adoptsFrom: {
              module: `${testModuleRealm}book`,
              name: 'Book',
            },
          },
        },
      },
      'cards/1.json': {
        data: {
          type: 'card',
          attributes: {
            title: 'Card 1',
            description: 'Sample post',
            author: {
              firstName: 'Carl',
              lastName: 'Stack',
              posts: 1,
            },
            createdAt: new Date(2022, 7, 1),
            views: 10,
          },
          meta: {
            adoptsFrom: {
              module: `${testModuleRealm}post`,
              name: 'Post',
            },
          },
        },
      },
      'cards/2.json': {
        data: {
          type: 'card',
          attributes: {
            title: 'Card 2',
            description: 'Sample post',
            author: {
              firstName: 'Carl',
              lastName: 'Deck',
              posts: 3,
            },
            createdAt: new Date(2022, 7, 22),
            views: 5,
          },
          meta: {
            adoptsFrom: {
              module: `${testModuleRealm}article`,
              name: 'Article',
            },
          },
        },
      },
      'books/1.json': {
        data: {
          type: 'card',
          attributes: {
            author: {
              firstName: 'Mango',
              lastName: 'Abdel-Rahman',
            },
            editions: 1,
            pubDate: '2022-07-01',
          },
          meta: {
            adoptsFrom: {
              module: `${testModuleRealm}book`,
              name: 'Book',
            },
          },
        },
      },
      'books/2.json': {
        data: {
          type: 'card',
          attributes: {
            author: {
              firstName: 'Van Gogh',
              lastName: 'Abdel-Rahman',
            },
            editions: 0,
            pubDate: '2023-08-01',
          },
          meta: {
            adoptsFrom: {
              module: `${testModuleRealm}book`,
              name: 'Book',
            },
          },
        },
      },
      'books/3.json': {
        data: {
          type: 'card',
          attributes: {
            author: {
              firstName: 'Jackie',
              lastName: 'Aguilar',
            },
            editions: 2,
            pubDate: '2022-08-01',
          },
          meta: {
            adoptsFrom: {
              module: `${testModuleRealm}book`,
              name: 'Book',
            },
          },
        },
      },
      'catalog-entry-1.json': {
        data: {
          type: 'card',
          attributes: {
            title: 'Post',
            description: 'A card that represents a blog post',
            isField: false,
            ref: {
              module: `${testModuleRealm}post`,
              name: 'Post',
            },
          },
          meta: {
            adoptsFrom: {
              module: `${baseRealm.url}catalog-entry`,
              name: 'CatalogEntry',
            },
          },
        },
      },
      'catalog-entry-2.json': {
        data: {
          type: 'card',
          attributes: {
            title: 'Article',
            description: 'A card that represents an online article ',
            isField: false,
            ref: {
              module: `${testModuleRealm}article`,
              name: 'Article',
            },
          },
          meta: {
            adoptsFrom: {
              module: `${baseRealm.url}catalog-entry`,
              name: 'CatalogEntry',
            },
          },
        },
      },
      'event-1.json': {
        data: {
          type: 'card',
          attributes: {
            title: "Mango's Birthday",
            venue: 'Dog Park',
            date: '2024-10-30',
          },
          meta: {
            adoptsFrom: {
              module: `${testModuleRealm}event`,
              name: 'Event',
            },
          },
        },
      },
      'event-2.json': {
        data: {
          type: 'card',
          attributes: {
            title: "Van Gogh's Birthday",
            venue: 'Backyard',
            date: '2024-11-19',
          },
          meta: {
            adoptsFrom: {
              module: `${testModuleRealm}event`,
              name: 'Event',
            },
          },
        },
      },
      'mango.json': {
        data: {
          type: 'card',
          attributes: {
            firstName: 'Mango',
            numberOfTreats: ['one', 'two'],
          },
          meta: {
            adoptsFrom: {
              module: `${testModuleRealm}dog`,
              name: 'Dog',
            },
          },
        },
      },
      'ringo.json': {
        data: {
          type: 'card',
          attributes: {
            firstName: 'Ringo',
            numberOfTreats: ['three', 'five'],
          },
          meta: {
            adoptsFrom: {
              module: `${testModuleRealm}dog`,
              name: 'Dog',
            },
          },
        },
      },
      'vangogh.json': {
        data: {
          type: 'card',
          attributes: {
            firstName: 'Van Gogh',
            numberOfTreats: ['two', 'nine'],
          },
          meta: {
            adoptsFrom: {
              module: `${testModuleRealm}dog`,
              name: 'Dog',
            },
          },
        },
      },
      'friend1.json': {
        data: {
          type: 'card',
          attributes: {
            firstName: 'Hassan',
          },
          relationships: {
            friend: {
              links: {
                self: `${paths.url}friend2`,
              },
            },
          },
          meta: {
            adoptsFrom: {
              module: `${testModuleRealm}friend`,
              name: 'Friend',
            },
          },
        },
      },
      'friend2.json': {
        data: {
          type: 'card',
          attributes: {
            firstName: 'Mango',
          },
          relationships: {
            friend: {
              links: {
                self: null,
              },
            },
          },
          meta: {
            adoptsFrom: {
              module: `${testModuleRealm}friend`,
              name: 'Friend',
            },
          },
        },
      },
      'booking1.json': {
        data: {
          type: 'card',
          attributes: {
            hosts: [
              {
                firstName: 'Arthur',
              },
              {
                firstName: 'Ed',
                lastName: 'Faulkner',
              },
            ],
            sponsors: ['Sony', 'Nintendo'],
            posts: [
              {
                title: 'post 1',
                author: {
                  firstName: 'A',
                  lastName: null,
                  posts: 10,
                },
                views: 16,
              },
            ],
          },
          relationships: {},
          meta: {
            adoptsFrom: {
              module: `${testModuleRealm}booking`,
              name: 'Booking',
            },
          },
        },
      },
      'booking2.json': {
        data: {
          type: 'card',
          attributes: {
            hosts: [
              {
                firstName: 'Arthur',
                lastName: 'Faulkner',
              },
            ],
            sponsors: null,
            posts: [
              {
                title: 'post 1',
                author: {
                  firstName: 'A',
                  lastName: 'B',
                  posts: 5,
                },
                views: 10,
              },
              {
                title: 'post 2',
                author: {
                  firstName: 'C',
                  lastName: 'D',
                  posts: 11,
                },
                views: 13,
              },
              {
                title: 'post 2',
                author: {
                  firstName: 'C',
                  lastName: 'D',
                  posts: 2,
                },
                views: 0,
              },
            ],
          },
          relationships: {},
          meta: {
            adoptsFrom: {
              module: `${testModuleRealm}booking`,
              name: 'Booking',
            },
          },
        },
      },
      'person-card1.json': {
        data: {
          type: 'card',
          attributes: {
            firstName: 'Person',
            lastName: 'Card 1',
          },
          meta: {
            adoptsFrom: {
              module: `${testModuleRealm}person`,
              name: 'Person',
            },
          },
        },
      },
      'person-card2.json': {
        data: {
          type: 'card',
          attributes: {
            firstName: 'Person',
            lastName: 'Card 2',
          },
          meta: {
            adoptsFrom: {
              module: `${testModuleRealm}person`,
              name: 'Person',
            },
          },
        },
      },
      'larry.json': {
        data: {
          type: 'card',
          attributes: {
            firstName: 'Larry',
          },
          relationships: {
            'friends.0': {
              links: {
                self: './missing',
              },
            },
            'friends.1': {
              links: {
                self: './empty',
              },
            },
          },
          meta: {
            adoptsFrom: {
              module: `${testModuleRealm}friends`,
              name: 'Friends',
            },
          },
        },
      },
      'missing.json': {
        data: {
          type: 'card',
          attributes: {
            firstName: 'Missing',
          },
          meta: {
            adoptsFrom: {
              module: `${testModuleRealm}friends`,
              name: 'Friends',
            },
          },
        },
      },
      'empty.json': {
        data: {
          type: 'card',
          attributes: {
            firstName: 'Empty',
          },
          relationships: {
            'friends.0': {
              links: {
                self: null,
              },
            },
          },
          meta: {
            adoptsFrom: {
              module: `${testModuleRealm}friends`,
              name: 'Friends',
            },
          },
        },
      },
      'bob.json': {
        data: {
          type: 'card',
          attributes: {
            stringField: 'Bob',
            stringArrayField: ['blue', 'tree', 'carrot'],
          },
          meta: {
            adoptsFrom: {
              module: `${testModuleRealm}type-examples`,
              name: 'TypeExamples',
            },
          },
        },
      },
      'alicia.json': {
        data: {
          type: 'card',
          attributes: {
            stringField: 'Alicia',
            stringArrayField: null,
          },
          meta: {
            adoptsFrom: {
              module: `${testModuleRealm}type-examples`,
              name: 'TypeExamples',
            },
          },
        },
      },
      'margaret.json': {
        data: {
          type: 'card',
          attributes: {
            stringField: 'Margaret',
          },
          meta: {
            adoptsFrom: {
              module: `${testModuleRealm}type-examples`,
              name: 'TypeExamples',
            },
          },
        },
      },
      'noname.json': {
        data: {
          type: 'card',
          attributes: {
            stringArrayField: ['happy', 'green'],
          },
          meta: {
            adoptsFrom: {
              module: `${testModuleRealm}type-examples`,
              name: 'TypeExamples',
            },
          },
        },
      },
    };

    let indexer: SearchIndex;

    hooks.beforeEach(async function () {
      let { realm } = await setupIntegrationTestRealm({
        loader,
        contents: sampleCards,
      });
      indexer = realm.searchIndex;
    });

    test(`can search for cards by using the 'eq' filter`, async function (assert) {
      let { data: matching } = await indexer.search({
        filter: {
          on: { module: `${testModuleRealm}post`, name: 'Post' },
          eq: { title: 'Card 1', description: 'Sample post' },
        },
      });
      assert.deepEqual(
        matching.map((m) => m.id),
        [`${paths.url}card-1`, `${paths.url}cards/1`],
      );
    });

    test(`can use 'eq' to find empty values`, async function (assert) {
      let { data: matching } = await indexer.search({
        filter: {
          on: { module: `${testModuleRealm}booking`, name: 'Booking' },
          eq: { 'posts.author.lastName': null },
        },
      });
      assert.deepEqual(
        matching.map((m) => m.id),
        [`${testRealmURL}booking1`],
      );
    });

    test(`can use 'eq' to find missing values`, async function (assert) {
      let { data: matching } = await indexer.search({
        filter: {
          on: {
            module: `${testModuleRealm}type-examples`,
            name: 'TypeExamples',
          },
          eq: { stringField: null },
        },
      });
      assert.deepEqual(
        matching.map((m) => m.id),
        [`${testRealmURL}noname`],
      );
    });

    test(`can use 'eq' to find empty containsMany field and missing containsMany field`, async function (assert) {
      let { data: matching } = await indexer.search({
        filter: {
          on: {
            module: `${testModuleRealm}type-examples`,
            name: 'TypeExamples',
          },
          eq: { stringArrayField: null },
        },
      });
      assert.deepEqual(
        matching.map((m) => m.id),
        [`${testRealmURL}alicia`, `${testRealmURL}margaret`],
      );
    });

    test(`can use 'eq' to find empty linksToMany field and missing linksToMany field`, async function (assert) {
      let { data: matching } = await indexer.search({
        filter: {
          on: {
            module: `${testModuleRealm}friends`,
            name: 'Friends',
          },
          eq: { friends: null },
        },
      });
      assert.deepEqual(
        matching.map((m) => m.id),
        [`${testRealmURL}empty`, `${testRealmURL}missing`],
      );
    });

    test(`can search for cards by using a computed field`, async function (assert) {
      let { data: matching } = await indexer.search({
        filter: {
          on: { module: `${testModuleRealm}post`, name: 'Post' },
          eq: { 'author.fullName': 'Carl Stack' },
        },
      });
      assert.deepEqual(
        matching.map((m) => m.id),
        [`${paths.url}cards/1`],
      );
    });

    test('can search for cards by using a linksTo field', async function (assert) {
      let { data: matching } = await indexer.search({
        filter: {
          on: { module: `${testModuleRealm}friend`, name: 'Friend' },
          eq: { 'friend.firstName': 'Mango' },
        },
      });
      assert.deepEqual(
        matching.map((m) => m.id),
        [`${paths.url}friend1`],
      );
    });

    test(`can search for cards that have custom queryableValue`, async function (assert) {
      let { data: matching } = await indexer.search({
        filter: {
          on: {
            module: `${baseRealm.url}catalog-entry`,
            name: 'CatalogEntry',
          },
          eq: {
            ref: {
              module: `${testModuleRealm}post`,
              name: 'Post',
            },
          },
        },
      });
      assert.deepEqual(
        matching.map((m) => m.id),
        [`${paths.url}catalog-entry-1`],
      );
    });

    test('can combine multiple filters', async function (assert) {
      let { data: matching } = await indexer.search({
        filter: {
          on: {
            module: `${testModuleRealm}post`,
            name: 'Post',
          },
          every: [
            { eq: { title: 'Card 1' } },
            { not: { eq: { 'author.firstName': 'Cardy' } } },
          ],
        },
      });
      assert.strictEqual(matching.length, 1);
      assert.strictEqual(matching[0]?.id, `${testRealmURL}cards/1`);
    });

    test('can handle a filter with double negatives', async function (assert) {
      let { data: matching } = await indexer.search({
        filter: {
          on: { module: `${testModuleRealm}post`, name: 'Post' },
          not: { not: { not: { eq: { 'author.firstName': 'Carl' } } } },
        },
      });
      assert.deepEqual(
        matching.map((m) => m.id),
        [`${paths.url}card-1`],
      );
    });

    test('can filter by card type', async function (assert) {
      let { data: matching } = await indexer.search({
        filter: {
          type: { module: `${testModuleRealm}article`, name: 'Article' },
        },
      });
      assert.deepEqual(
        matching.map((m) => m.id),
        [`${paths.url}card-1`, `${paths.url}cards/2`],
        'found cards of type Article',
      );

      matching = (
        await indexer.search({
          filter: {
            type: { module: `${testModuleRealm}post`, name: 'Post' },
          },
        })
      ).data;
      assert.deepEqual(
        matching.map((m) => m.id),
        [`${paths.url}card-1`, `${paths.url}cards/1`, `${paths.url}cards/2`],
        'found cards of type Post',
      );
    });

    test(`can filter on a card's own fields using range`, async function (assert) {
      let { data: matching } = await indexer.search({
        filter: {
          on: { module: `${testModuleRealm}post`, name: 'Post' },
          range: {
            views: { lte: 10, gt: 5 },
            'author.posts': { gte: 1 },
          },
        },
      });
      assert.deepEqual(
        matching.map((m) => m.id),
        [`${paths.url}cards/1`],
      );
    });

    test(`can filter on a nested field inside a containsMany using 'range'`, async function (assert) {
      {
        let { data: matching } = await indexer.search({
          filter: {
            on: { module: `${testModuleRealm}booking`, name: 'Booking' },
            range: {
              'posts.views': { gt: 10, lte: 16 },
              'posts.author.posts': { gte: 5, lt: 10 },
            },
          },
        });
        assert.deepEqual(
          matching.map((m) => m.id),
          [`${paths.url}booking2`],
        );
      }
      {
        let { data: matching } = await indexer.search({
          filter: {
            on: { module: `${testModuleRealm}booking`, name: 'Booking' },
            range: {
              'posts.views': { lte: 0 },
            },
          },
        });
        assert.deepEqual(
          matching.map((m) => m.id),
          [`${paths.url}booking2`],
        );
      }
    });

    test('can use a range filter with custom formatQuery', async function (assert) {
      let { data: matching } = await indexer.search({
        filter: {
          on: { module: `${testModuleRealm}dog`, name: 'Dog' },
          range: {
            numberOfTreats: {
              lt: ['three', 'zero'],
              gt: ['two', 'zero'],
            },
          },
        },
      });
      assert.deepEqual(
        matching.map((m) => m.id),
        [`${paths.url}vangogh`],
      );
    });

    test('can use an eq filter with a date field', async function (assert) {
      let { data: matching } = await indexer.search({
        filter: {
          on: { module: `${testModuleRealm}event`, name: 'Event' },
          eq: {
            date: '2024-10-30',
          },
        },
      });
      assert.deepEqual(
        matching.map((m) => m.id),
        [`${paths.url}event-1`],
      );
    });

    test(`gives a good error when query refers to missing card`, async function (assert) {
      try {
        await indexer.search({
          filter: {
            on: {
              module: `${testModuleRealm}nonexistent`,
              name: 'Nonexistent',
            },
            eq: { nonExistentField: 'hello' },
          },
        });
        throw new Error('failed to throw expected exception');
      } catch (err: any) {
        assert.strictEqual(
          err.message,
          `Your filter refers to nonexistent type: import { Nonexistent } from "${testModuleRealm}nonexistent"`,
        );
      }

      let cardRef: CodeRef = {
        type: 'fieldOf',
        field: 'name',
        card: {
          module: `${testModuleRealm}nonexistent`,
          name: 'Nonexistent',
        },
      };
      try {
        await indexer.search({
          filter: {
            on: cardRef,
            eq: { name: 'Simba' },
          },
        });
        throw new Error('failed to throw expected exception');
      } catch (err: any) {
        assert.strictEqual(
          err.message,
          `Your filter refers to nonexistent type: ${JSON.stringify(
            cardRef,
            null,
            2,
          )}`,
        );
      }
    });

    test(`gives a good error when query refers to missing field`, async function (assert) {
      try {
        await indexer.search({
          filter: {
            on: { module: `${testModuleRealm}post`, name: 'Post' },
            eq: {
              'author.firstName': 'Cardy',
              'author.nonExistentField': 'hello',
            },
          },
        });
        throw new Error('failed to throw expected exception');
      } catch (err: any) {
        assert.strictEqual(
          err.message,
          `Your filter refers to nonexistent field "nonExistentField" on type {"module":"${testModuleRealm}person","name":"PersonField"}`,
        );
      }
    });

    test(`can filter on a nested field using 'eq'`, async function (assert) {
      let { data: matching } = await indexer.search({
        filter: {
          on: { module: `${testModuleRealm}post`, name: 'Post' },
          eq: { 'author.firstName': 'Carl' },
        },
      });
      assert.deepEqual(
        matching.map((m) => m.id),
        [`${paths.url}cards/1`, `${paths.url}cards/2`],
      );
    });

    test(`can filter on a nested field inside a containsMany using 'eq'`, async function (assert) {
      {
        let { data: matching } = await indexer.search({
          filter: {
            on: { module: `${testModuleRealm}booking`, name: 'Booking' },
            eq: { 'hosts.firstName': 'Arthur' },
          },
        });
        assert.deepEqual(
          matching.map((m) => m.id),
          [`${paths.url}booking1`, `${paths.url}booking2`],
          'eq on hosts.firstName',
        );
      }
      {
        let { data: matching } = await indexer.search({
          filter: {
            on: { module: `${testModuleRealm}booking`, name: 'Booking' },
            eq: { 'hosts.firstName': null },
          },
        });
        assert.strictEqual(matching.length, 0, 'eq on null hosts.firstName');
      }
      {
        let { data: matching } = await indexer.search({
          filter: {
            on: { module: `${testModuleRealm}booking`, name: 'Booking' },
            eq: {
              'posts.author.firstName': 'A',
              'posts.author.lastName': 'B',
            },
          },
        });
        assert.deepEqual(
          matching.map((m) => m.id),
          [`${paths.url}booking2`],
          'eq on posts.author.firstName and posts.author.lastName',
        );
      }
      {
        let { data: matching } = await indexer.search({
          filter: {
            on: { module: `${testModuleRealm}booking`, name: 'Booking' },
            eq: {
              'hosts.firstName': 'Arthur',
              'posts.author.lastName': null,
            },
          },
        });
        assert.deepEqual(
          matching.map((m) => m.id),
          [`${paths.url}booking1`],
          'eq on hosts.firstName, posts.author.firstName, and null posts.author.lastName',
        );
      }
    });

    test(`can filter on an array of primitive fields inside a containsMany using 'eq'`, async function (assert) {
      {
        let { data: matching } = await indexer.search({
          filter: {
            on: {
              module: `${testModuleRealm}booking`,
              name: 'Booking',
            },
            eq: { sponsors: 'Nintendo' },
          },
        });
        assert.deepEqual(
          matching.map((m) => m.id),
          [`${paths.url}booking1`],
          'eq on sponsors',
        );
      }
      {
        let { data: matching } = await indexer.search({
          filter: {
            on: {
              module: `${testModuleRealm}booking`,
              name: 'Booking',
            },
            eq: { sponsors: 'Playstation' },
          },
        });
        assert.strictEqual(
          matching.length,
          0,
          'eq on nonexisting value in sponsors',
        );
      }
      {
        let { data: matching } = await indexer.search({
          filter: {
            on: {
              module: `${testModuleRealm}booking`,
              name: 'Booking',
            },
            eq: {
              'hosts.firstName': 'Arthur',
              sponsors: null,
            },
          },
        });
        assert.deepEqual(
          matching.map((m) => m.id),
          [`${paths.url}booking2`],
          'eq on hosts.firstName and null sponsors',
        );
      }
    });

    test('can negate a filter', async function (assert) {
      let { data: matching } = await indexer.search({
        filter: {
          on: { module: `${testModuleRealm}article`, name: 'Article' },
          not: { eq: { 'author.firstName': 'Carl' } },
        },
      });
      assert.deepEqual(
        matching.map((m) => m.id),
        [`${testRealmURL}card-1`],
      );
    });

    test('can combine multiple types', async function (assert) {
      let { data: matching } = await indexer.search({
        filter: {
          any: [
            {
              on: {
                module: `${testModuleRealm}article`,
                name: 'Article',
              },
              eq: { 'author.firstName': 'Cardy' },
            },
            {
              on: { module: `${testModuleRealm}book`, name: 'Book' },
              eq: { 'author.firstName': 'Cardy' },
            },
          ],
        },
      });
      assert.deepEqual(
        matching.map((m) => m.id),
        [`${paths.url}card-1`, `${paths.url}card-2`],
      );
    });

    // sorting
    test('can sort in alphabetical order', async function (assert) {
      let { data: matching } = await indexer.search({
        sort: [
          {
            by: 'author.lastName',
            on: { module: `${testModuleRealm}article`, name: 'Article' },
          },
        ],
        filter: {
          type: { module: `${testModuleRealm}article`, name: 'Article' },
        },
      });
      assert.deepEqual(
        matching.map((m) => m.id),
        [`${paths.url}cards/2`, `${paths.url}card-1`],
      );
    });

    test('can sort in reverse alphabetical order', async function (assert) {
      let { data: matching } = await indexer.search({
        sort: [
          {
            by: 'author.firstName',
            on: { module: `${testModuleRealm}article`, name: 'Article' },
            direction: 'desc',
          },
        ],
        filter: {
          type: { module: `${testModuleRealm}post`, name: 'Post' },
        },
      });
      assert.deepEqual(
        matching.map((m) => m.id),
        [
          `${paths.url}cards/1`, // type is post
          `${paths.url}cards/2`, // Carl
          `${paths.url}card-1`, // Cardy
        ],
      );
    });

    test('can sort by custom queryableValue', async function (assert) {
      let { data: matching } = await indexer.search({
        sort: [
          {
            by: 'numberOfTreats',
            on: { module: `${testModuleRealm}dog`, name: 'Dog' },
            direction: 'asc',
          },
        ],
        filter: {
          type: { module: `${testModuleRealm}dog`, name: 'Dog' },
        },
      });
      assert.deepEqual(
        matching.map((m) => m.id),
        [
          `${paths.url}mango`, // 12
          `${paths.url}vangogh`, // 29
          `${paths.url}ringo`, // 35
        ],
      );
    });

    test('can sort by card display name (card type shown in the interface)', async function (assert) {
      let { data: matching } = await indexer.search({
        sort: [
          {
            on: baseCardRef,
            by: '_cardType',
          },
        ],
      });

      // note that the card id is always included as a secondary sort
      // field in the case of ties for the specified sort field
      assert.deepEqual(
        matching.map((m) => m.id),
        [
          `${paths.url}card-1`, // article
          `${paths.url}cards/2`, // article
          `${paths.url}books/1`, // book
          `${paths.url}books/2`, // book
          `${paths.url}books/3`, // book
          `${paths.url}card-2`, // book
          `${paths.url}booking1`, // booking
          `${paths.url}booking2`, // booking
          `${paths.url}catalog-entry-1`, // catalog entry
          `${paths.url}catalog-entry-2`, // catalog entry
          `${paths.url}mango`, // dog
          `${paths.url}ringo`, // dog
          `${paths.url}vangogh`, // dog
          `${paths.url}event-1`, // event
          `${paths.url}event-2`, // event
          `${paths.url}friend1`, // friend
          `${paths.url}friend2`, // friend
          `${paths.url}empty`, // friends
          `${paths.url}larry`, // friends
          `${paths.url}missing`, // friends
          `${paths.url}person-card1`, // person
          `${paths.url}person-card2`, // person
          `${paths.url}cards/1`, // person
          `${paths.url}alicia`, // type example
          `${paths.url}bob`, // type example
          `${paths.url}margaret`, // type example
          `${paths.url}noname`, // type example
        ],
      );
    });

    test('can sort by multiple string field conditions in given directions', async function (assert) {
      let { data: matching } = await indexer.search({
        sort: [
          {
            by: 'author.lastName',
            on: { module: `${testModuleRealm}book`, name: 'Book' },
            direction: 'asc',
          },
          {
            by: 'author.firstName',
            on: { module: `${testModuleRealm}book`, name: 'Book' },
            direction: 'desc',
          },
        ],
        filter: {
          type: { module: `${testModuleRealm}book`, name: 'Book' },
        },
      });
      assert.deepEqual(
        matching.map((m) => m.id),
        [
          `${paths.url}books/2`, // Van Gogh Ab
          `${paths.url}books/1`, // Mango Ab
          `${paths.url}books/3`, // Jackie Ag
          `${paths.url}card-2`, // Cardy --> lastName is null
        ],
      );
    });

    test('can sort by number value', async function (assert) {
      let { data: matching } = await indexer.search({
        sort: [
          {
            by: 'editions',
            on: { module: `${testModuleRealm}book`, name: 'Book' },
          },
          {
            by: 'author.lastName',
            on: { module: `${testModuleRealm}book`, name: 'Book' },
          },
        ],
        filter: {
          type: { module: `${testModuleRealm}book`, name: 'Book' },
        },
      });
      assert.deepEqual(
        matching.map((m) => m.id),
        [
          `${paths.url}books/2`, // 0
          `${paths.url}books/1`, // 1
          `${paths.url}card-2`, // 1
          `${paths.url}books/3`, // 2
        ],
      );
    });

    test('can sort by date', async function (assert) {
      let { data: matching } = await indexer.search({
        sort: [
          {
            by: 'pubDate',
            on: { module: `${testModuleRealm}book`, name: 'Book' },
          },
        ],
        filter: {
          type: { module: `${testModuleRealm}book`, name: 'Book' },
        },
      });
      // note that sorting by nulls is problematic in that sqlite
      // considers nulls the smallest possible value and postgres considers
      // nulls the largest possible value. removing tests that make
      // assertions around the positions of nulls as it cannot be run
      // consistently between postgres, sqlite, and our in-memory index
      assert.deepEqual(
        matching.map((m) => m.id),
        [
          `${paths.url}books/1`, // 2022-07-01
          `${paths.url}books/3`, // 2022-08-01
          `${paths.url}books/2`, // 2023-08-01
          `${paths.url}card-2`, // 2023-09-01
        ],
      );
    });

    test('can sort by mixed field types', async function (assert) {
      let { data: matching } = await indexer.search({
        sort: [
          {
            by: 'editions',
            on: { module: `${testModuleRealm}book`, name: 'Book' },
            direction: 'desc',
          },
          {
            by: 'author.lastName',
            on: { module: `${testModuleRealm}book`, name: 'Book' },
          },
        ],
        filter: {
          type: { module: `${testModuleRealm}book`, name: 'Book' },
        },
      });
      assert.deepEqual(
        matching.map((m) => m.id),
        [
          `${paths.url}books/3`, // 2
          `${paths.url}books/1`, // 1 // Ab
          `${paths.url}card-2`, // 1 // Jo
          `${paths.url}books/2`, // 0
        ],
      );
    });

    test(`can sort on multiple paths in combination with 'any' filter`, async function (assert) {
      let { data: matching } = await indexer.search({
        sort: [
          {
            by: 'author.lastName',
            on: { module: `${testModuleRealm}book`, name: 'Book' },
          },
          {
            by: 'author.firstName',
            on: { module: `${testModuleRealm}book`, name: 'Book' },
            direction: 'desc',
          },
        ],
        filter: {
          any: [
            {
              type: {
                module: `${testModuleRealm}book`,
                name: 'Book',
              },
            },
            {
              type: {
                module: `${testModuleRealm}article`,
                name: 'Article',
              },
            },
          ],
        },
      });
      assert.deepEqual(
        matching.map((m) => m.id),
        [
          `${paths.url}books/2`, // Ab Van Gogh
          `${paths.url}books/1`, // Ab Mango
          `${paths.url}books/3`, // Ag Jackie
          `${paths.url}cards/2`, // De Darrin
          `${paths.url}card-2`, // Jo Cardy
          `${paths.url}card-1`, // St Cardy
        ],
      );
    });

    test(`can sort on multiple paths in combination with 'every' filter`, async function (assert) {
      let { data: matching } = await indexer.search({
        sort: [
          {
            by: 'author.firstName',
            on: { module: `${testModuleRealm}book`, name: 'Book' },
            direction: 'desc',
          },
        ],
        filter: {
          every: [
            {
              on: { module: `${testModuleRealm}book`, name: 'Book' },
              not: { eq: { 'author.lastName': 'Aguilar' } },
            },
            {
              on: { module: `${testModuleRealm}book`, name: 'Book' },
              eq: { editions: 1 },
            },
          ],
        },
      });
      assert.deepEqual(
        matching.map((m) => m.id),
        [
          `${paths.url}books/1`, // Mango
          `${paths.url}card-2`, // Cardy
        ],
      );
    });

    test(`can search for cards by using the 'contains' filter`, async function (assert) {
      let { data: matching } = await indexer.search({
        filter: {
          contains: { title: 'ca' },
        },
      });
      assert.strictEqual(matching.length, 5);
      assert.deepEqual(
        matching.map((m) => m.id),
        [
          `${paths.url}card-1`,
          `${paths.url}cards/1`,
          `${paths.url}cards/2`,
          `${paths.url}person-card1`,
          `${paths.url}person-card2`,
        ],
      );
    });

    test(`can search on specific card by using 'contains' filter`, async function (assert) {
      let { data: personMatchingByTitle } = await indexer.search({
        filter: {
          on: { module: `${testModuleRealm}person`, name: 'Person' },
          contains: { title: 'ca' },
        },
      });
      assert.strictEqual(personMatchingByTitle.length, 2);
      assert.deepEqual(
        personMatchingByTitle.map((m) => m.id),
        [`${paths.url}person-card1`, `${paths.url}person-card2`],
      );

      let { data: dogMatchingByFirstName } = await indexer.search({
        filter: {
          on: { module: `${testModuleRealm}dog`, name: 'Dog' },
          contains: { firstName: 'go' },
        },
      });
      assert.strictEqual(dogMatchingByFirstName.length, 3);
      assert.deepEqual(
        dogMatchingByFirstName.map((m) => m.id),
        [`${paths.url}mango`, `${paths.url}ringo`, `${paths.url}vangogh`],
      );
    });

    test(`can use 'contains' filter to find 'null' values`, async function (assert) {
      let { data: matching } = await indexer.search({
        filter: {
          on: { module: `${testModuleRealm}dog`, name: 'Dog' },
          contains: { title: null },
        },
      });
      assert.strictEqual(matching.length, 3);
    });
  });
});<|MERGE_RESOLUTION|>--- conflicted
+++ resolved
@@ -1154,19 +1154,7 @@
           <div class="thumbnail-section">
             <div class="card-thumbnail">
               <div class="card-thumbnail-text" data-test-card-thumbnail-text>Card</div>
-<<<<<<< HEAD
-            </div> 
-=======
             </div>
-            <div class="thumbnail-subsection">
-              <div class="thumbnail-subsection">
-                <h3 class="card-title" data-test-card-title></h3>
-              </div>
-              <div class="thumbnail-subsection">
-                <h4 class="card-display-name" data-test-card-display-name>Card</h4>
-              </div>
-            </div>
->>>>>>> 6cf27829
           </div>
           <div class="info-section">
             <h3 class="card-title" data-test-card-title></h3>
