--- conflicted
+++ resolved
@@ -47,11 +47,7 @@
   type FieldDef,
 } from 'https://cardstack.com/base/card-api';
 
-<<<<<<< HEAD
 import { TestRealmAdapter } from './adapter';
-import { testRealmInfo, testRealmURL } from './const';
-=======
->>>>>>> cdad0c47
 import percySnapshot from './percy-snapshot';
 
 import { renderComponent } from './render-component';
