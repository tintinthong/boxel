--- conflicted
+++ resolved
@@ -999,46 +999,6 @@
     });
   });
 
-<<<<<<< HEAD
-  test('has a profile icon in the bottom left corner that opens profile info popover', async function (assert) {
-    let operatorModeStateParam = stringify({
-      stacks: [],
-      submode: 'code',
-      codePath: `${testRealmURL}employee.gts`,
-    })!;
-
-    await visit(
-      `/?operatorModeEnabled=true&operatorModeState=${encodeURIComponent(
-        operatorModeStateParam,
-      )}`,
-    );
-
-    assert.dom('[data-test-profile-icon]').hasText('T');
-    assert
-      .dom('[data-test-profile-icon]')
-      .hasAttribute('style', 'background: #5ead6b');
-
-    assert.dom('[data-test-profile-popover]').doesNotExist();
-
-    await click('[data-test-profile-icon-button]');
-
-    assert.dom('[data-test-profile-popover]').exists();
-
-    await click('[data-test-profile-icon-button]');
-
-    assert.dom('[data-test-profile-popover]').doesNotExist(); // Clicking again closes the popover
-
-    await click('[data-test-profile-icon-button]');
-
-    assert.dom('[data-test-profile-icon-handle]').hasText('@testuser:staging');
-
-    await click('[data-test-signout-button]');
-
-    assert.dom('[data-test-login-form]').exists();
-  });
-
-=======
->>>>>>> 5ed2d4b8
   test('changes cursor position when selected module declaration is changed', async function (assert) {
     let operatorModeStateParam = stringify({
       stacks: [[]],
