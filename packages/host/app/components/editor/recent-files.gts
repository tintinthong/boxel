import Component from '@glimmer/component';
import { service } from '@ember/service';
import type CodeService from '@cardstack/host/services/code-service';
import type CodeController from '@cardstack/host/controllers/code';
import { inject as controller } from '@ember/controller';
import { on } from '@ember/modifier';
import { fn } from '@ember/helper';
import { action } from '@ember/object';
import { eq } from '@cardstack/boxel-ui/helpers/truth-helpers';
import { RealmPaths } from '@cardstack/runtime-common';
import ENV from '@cardstack/host/config/environment';

const { ownRealmURL } = ENV;

interface Args {
  Args: {};
}

export default class RecentFiles extends Component<Args> {
  @service declare codeService: CodeService;
  @controller declare code: CodeController;

  @action
  openFile(entryPath: string) {
<<<<<<< HEAD
    this.code.openFile(new RealmPaths(ownRealmURL).local(entryPath));
=======
    this.code.openPath(entryPath);
>>>>>>> 182a2a28
  }

  <template>
    <ul data-test-recent-files>
      {{#each this.codeService.recentFiles as |file|}}
<<<<<<< HEAD
        {{#unless (eq file this.code.resourceURL)}}
=======
        {{#unless (eq file this.code.openFile)}}
>>>>>>> 182a2a28
          <li
            data-test-recent-file={{file}}
            role='button'
            {{on 'click' (fn this.openFile file)}}
          >
            {{file}}
          </li>
        {{/unless}}
      {{/each}}
    </ul>
  </template>
}<|MERGE_RESOLUTION|>--- conflicted
+++ resolved
@@ -7,10 +7,7 @@
 import { fn } from '@ember/helper';
 import { action } from '@ember/object';
 import { eq } from '@cardstack/boxel-ui/helpers/truth-helpers';
-import { RealmPaths } from '@cardstack/runtime-common';
-import ENV from '@cardstack/host/config/environment';
-
-const { ownRealmURL } = ENV;
+import type OperatorModeStateService from '../../services/operator-mode-state-service';
 
 interface Args {
   Args: {};
@@ -19,24 +16,18 @@
 export default class RecentFiles extends Component<Args> {
   @service declare codeService: CodeService;
   @controller declare code: CodeController;
+  @service declare operatorModeStateService: OperatorModeStateService;
 
   @action
-  openFile(entryPath: string) {
-<<<<<<< HEAD
-    this.code.openFile(new RealmPaths(ownRealmURL).local(entryPath));
-=======
-    this.code.openPath(entryPath);
->>>>>>> 182a2a28
+  openFile(url: string) {
+    this.code.openFile = url;
+    this.operatorModeStateService.updateCodePath(new URL(url));
   }
 
   <template>
     <ul data-test-recent-files>
       {{#each this.codeService.recentFiles as |file|}}
-<<<<<<< HEAD
-        {{#unless (eq file this.code.resourceURL)}}
-=======
-        {{#unless (eq file this.code.openFile)}}
->>>>>>> 182a2a28
+        {{#unless (eq file this.operatorModeStateService.state.codePath.href)}}
           <li
             data-test-recent-file={{file}}
             role='button'
