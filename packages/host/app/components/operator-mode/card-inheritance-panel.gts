--- conflicted
+++ resolved
@@ -10,14 +10,8 @@
 import { Ready } from '@cardstack/host/resources/file';
 import { tracked } from '@glimmer/tracking';
 import moment from 'moment';
-<<<<<<< HEAD
-import { type ImportResource } from '@cardstack/host/resources/import';
-import { hash, array } from '@ember/helper';
-import CardService from '@cardstack/host/services/card-service';
-=======
 import { type AdoptionChainResource } from '@cardstack/host/resources/adoption-chain';
 import { hash, array } from '@ember/helper';
->>>>>>> 7e95b927
 import type OperatorModeStateService from '../../services/operator-mode-state-service';
 import { action } from '@ember/object';
 
@@ -59,11 +53,6 @@
             @fileExtension='.JSON'
             @realmInfo={{@realmInfo}}
             @realmIconURL={{@realmIconURL}}
-<<<<<<< HEAD
-            @isActive={{(isModuleActive card @readyFile)}}
-            @onSelectDefinition={{this.updateCodePath}}
-=======
->>>>>>> 7e95b927
             @infoText={{this.lastModified}}
             @actions={{array
               (hash label='Delete' handler=@delete icon='icon-trash')
