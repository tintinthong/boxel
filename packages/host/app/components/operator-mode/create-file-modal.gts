--- conflicted
+++ resolved
@@ -80,65 +80,15 @@
       data-test-create-file-modal
     >
       <:content>
-<<<<<<< HEAD
         {{#if this.isModalOpen}}
           {{#if this.onSetup.isRunning}}
             <LoadingIndicator />
           {{else}}
             <FieldContainer @label='Realm' @tag='label' class='field'>
               <RealmDropdown
-                class='realm-dropdown-trigger'
+                @dropdownWidth='15rem'
                 @selectedRealmURL={{this.selectedRealmURL}}
                 @onSelect={{this.onSelectRealm}}
-=======
-        {{#if this.onSetup.isRunning}}
-          <LoadingIndicator />
-        {{else}}
-          <FieldContainer @label='Realm' @tag='label' class='field'>
-            <RealmDropdown
-              @dropdownWidth='15rem'
-              @selectedRealmURL={{this.selectedRealmURL}}
-              @onSelect={{this.onSelectRealm}}
-            />
-          </FieldContainer>
-          <FieldContainer
-            @label='Inherits From'
-            class='field'
-            data-test-inherits-from-field
-          >
-            <div class='field-contents'>
-              {{#if this.selectedCatalogEntry}}
-                <SelectedTypePill @entry={{this.selectedCatalogEntry}} />
-              {{/if}}
-              <Button
-                class={{if this.selectedCatalogEntry 'change-trigger'}}
-                @kind='text-only'
-                @size='small'
-                @disabled={{this.isCreateRunning}}
-                {{on 'click' (perform this.chooseType)}}
-                data-test-select-card-type
-              >
-                {{if this.selectedCatalogEntry 'Change' 'Select'}}
-              </Button>
-            </div>
-          </FieldContainer>
-          {{#if
-            (or
-              (eq @fileType.id 'card-definition')
-              (eq @fileType.id 'field-definition')
-            )
-          }}
-            <FieldContainer @label='Display Name' @tag='label' class='field'>
-              <BoxelInput
-                data-test-display-name-field
-                placeholder={{if
-                  (eq @fileType.id 'card-definition')
-                  'My Card'
-                  'My Field'
-                }}
-                @value={{this.displayName}}
-                @onInput={{this.setDisplayName}}
->>>>>>> 0980059c
               />
             </FieldContainer>
             <FieldContainer
@@ -147,28 +97,19 @@
               data-test-inherits-from-field
             >
               <div class='field-contents'>
-                <Pill
-                  @inert={{true}}
-                  data-test-selected-type={{this.selectedCatalogEntry.title}}
+                {{#if this.selectedCatalogEntry}}
+                  <SelectedTypePill @entry={{this.selectedCatalogEntry}} />
+                {{/if}}
+                <Button
+                  class={{if this.selectedCatalogEntry 'change-trigger'}}
+                  @kind='text-only'
+                  @size='small'
+                  @disabled={{this.isCreateRunning}}
+                  {{on 'click' (perform this.chooseType)}}
+                  data-test-select-card-type
                 >
-                  {{#if this.definitionClass}}
-                    {{this.definitionClass.displayName}}
-                  {{else}}
-                    {{this.selectedCatalogEntry.title}}
-                  {{/if}}
-                </Pill>
-                {{#unless this.definitionClass}}
-                  <Button
-                    class={{if this.selectedCatalogEntry 'change-trigger'}}
-                    @kind='text-only'
-                    @size='small'
-                    @disabled={{this.createCardInstance.isRunning}}
-                    {{on 'click' (perform this.chooseCardInstanceType)}}
-                    data-test-select-card-type
-                  >
-                    {{if this.selectedCatalogEntry 'Change' 'Select'}}
-                  </Button>
-                {{/unless}}
+                  {{if this.selectedCatalogEntry 'Change' 'Select'}}
+                </Button>
               </div>
             </FieldContainer>
             {{#if
@@ -190,21 +131,74 @@
                 />
               </FieldContainer>
               <FieldContainer
-                @label='File Name'
-                @tag='label'
-                class='field gts-extension'
+                @label='Inherits From'
+                class='field'
+                data-test-inherits-from-field
               >
-                <BoxelInput
-                  data-test-file-name-field
-                  placeholder={{if
-                    (eq this.fileType.id 'card-definition')
-                    'my-card.gts'
-                    'my-field.gts'
-                  }}
-                  @value={{this.fileName}}
-                  @onInput={{this.setFileName}}
-                />
+                <div class='field-contents'>
+                  <Pill
+                    @inert={{true}}
+                    data-test-selected-type={{this.selectedCatalogEntry.title}}
+                  >
+                    {{#if this.definitionClass}}
+                      {{this.definitionClass.displayName}}
+                    {{else}}
+                      {{this.selectedCatalogEntry.title}}
+                    {{/if}}
+                  </Pill>
+                  {{#unless this.definitionClass}}
+                    <Button
+                      class={{if this.selectedCatalogEntry 'change-trigger'}}
+                      @kind='text-only'
+                      @size='small'
+                      @disabled={{this.createCardInstance.isRunning}}
+                      {{on 'click' (perform this.chooseType)}}
+                      data-test-select-card-type
+                    >
+                      {{if this.selectedCatalogEntry 'Change' 'Select'}}
+                    </Button>
+                  {{/unless}}
+                </div>
               </FieldContainer>
+              {{#if
+                (or
+                  (eq this.fileType.id 'card-definition')
+                  (eq this.fileType.id 'field-definition')
+                )
+              }}
+                <FieldContainer
+                  @label='Display Name'
+                  @tag='label'
+                  class='field'
+                >
+                  <BoxelInput
+                    data-test-display-name-field
+                    placeholder={{if
+                      (eq this.fileType.id 'card-definition')
+                      'My Card'
+                      'My Field'
+                    }}
+                    @value={{this.displayName}}
+                    @onInput={{this.setDisplayName}}
+                  />
+                </FieldContainer>
+                <FieldContainer
+                  @label='File Name'
+                  @tag='label'
+                  class='field gts-extension'
+                >
+                  <BoxelInput
+                    data-test-file-name-field
+                    placeholder={{if
+                      (eq this.fileType.id 'card-definition')
+                      'my-card.gts'
+                      'my-field.gts'
+                    }}
+                    @value={{this.fileName}}
+                    @onInput={{this.setFileName}}
+                  />
+                </FieldContainer>
+              {{/if}}
             {{/if}}
           {{/if}}
         {{/if}}
@@ -439,18 +433,14 @@
     );
   }
 
-<<<<<<< HEAD
+  private get isCreateRunning() {
+    return this.createCardInstance.isRunning || this.createDefinition.isRunning;
+  }
+
   private onSetup = restartableTask(async () => {
     if (this.fileType.id === 'card-instance') {
       return;
     }
-=======
-  private get isCreateRunning() {
-    return this.createCardInstance.isRunning || this.createDefinition.isRunning;
-  }
->>>>>>> 0980059c
-
-  private onSetup = restartableTask(async () => {
     let token = waiter.beginAsync();
 
     try {
@@ -474,13 +464,8 @@
     }
   });
 
-<<<<<<< HEAD
-  private chooseCardInstanceType = restartableTask(async () => {
+  private chooseType = restartableTask(async () => {
     let isField = this.fileType.id === 'field-definition';
-=======
-  private chooseType = restartableTask(async () => {
-    let isField = this.args.fileType.id === 'field-definition';
->>>>>>> 0980059c
     this.selectedCatalogEntry = await chooseCard({
       filter: {
         on: catalogEntryRef,
@@ -601,11 +586,7 @@
 }
 
 function camelize(name: string) {
-<<<<<<< HEAD
   return capitalize(camelCase(name));
-}
-=======
-  return camelCase(name).replace(/^./, (c) => c.toUpperCase());
 }
 
 const SelectedTypePill: TemplateOnlyComponent<{
@@ -639,5 +620,4 @@
       margin-right: 0;
     }
   </style>
-</template>;
->>>>>>> 0980059c
+</template>;