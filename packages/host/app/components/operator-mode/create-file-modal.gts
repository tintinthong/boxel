import { hash } from '@ember/helper';
import { on } from '@ember/modifier';
import { action } from '@ember/object';
import type Owner from '@ember/owner';
import { service } from '@ember/service';
import { buildWaiter } from '@ember/test-waiters';
import Component from '@glimmer/component';
import { tracked } from '@glimmer/tracking';

import camelCase from 'camelcase';
import { restartableTask, enqueueTask } from 'ember-concurrency';
import perform from 'ember-concurrency/helpers/perform';
import focusTrap from 'ember-focus-trap/modifiers/focus-trap';
import onKeyMod from 'ember-keyboard/modifiers/on-key';

import {
  FieldContainer,
  Button,
  BoxelInput,
  LoadingIndicator,
} from '@cardstack/boxel-ui/components';
import { eq, or } from '@cardstack/boxel-ui/helpers';

import {
  catalogEntryRef,
  chooseCard,
  baseRealm,
  RealmPaths,
  Deferred,
  SupportedMimeType,
  maybeRelativeURL,
  type LocalPath,
  type LooseSingleCardDocument,
  type ResolvedCodeRef,
} from '@cardstack/runtime-common';
import { codeRefWithAbsoluteURL } from '@cardstack/runtime-common/code-ref';

import { getCard } from '@cardstack/host/resources/card-resource';

import type RealmService from '@cardstack/host/services/realm';

import type { CardDef } from 'https://cardstack.com/base/card-api';
import type { CatalogEntry } from 'https://cardstack.com/base/catalog-entry';

import CardPill from '../card-pill';
import ModalContainer from '../modal-container';

import Pill from '../pill';
import RealmDropdown, { type RealmDropdownItem } from '../realm-dropdown';

<<<<<<< HEAD
import WithKnownRealmsLoaded from '../with-known-realms-loaded';

import RealmIcon from './realm-icon';

=======
>>>>>>> 8dd420cd
import type CardService from '../../services/card-service';
import type LoaderService from '../../services/loader-service';

export type NewFileType =
  | 'duplicate-instance'
  | 'card-instance'
  | 'card-definition'
  | 'field-definition';
export const newFileTypes: NewFileType[] = [
  'duplicate-instance',
  'card-definition',
  'field-definition',
  'card-instance',
];
const waiter = buildWaiter('create-file-modal:on-setup-waiter');

export interface FileType {
  id: NewFileType;
  displayName: string;
}

interface Signature {
  Args: {
    onCreate: (instance: CreateFileModal) => void;
  };
}

export default class CreateFileModal extends Component<Signature> {
  <template>
    <WithKnownRealmsLoaded>
      <:default>
        <ModalContainer
          class='create-file-modal'
          @cardContainerClass='create-file'
          @title='{{if
            (eq this.maybeFileType.id "duplicate-instance")
            "Duplicate"
            "New"
          }} {{this.maybeFileType.displayName}}'
          @size='medium'
          @isOpen={{this.isModalOpen}}
          @onClose={{this.onCancel}}
          {{focusTrap
            isActive=this.onSetup.isIdle
            focusTrapOptions=(hash
              initialFocus=this.initialFocusSelector allowOutsideClick=true
            )
          }}
          data-test-ready={{this.onSetup.isIdle}}
          data-test-create-file-modal
        >
          <:content>
            {{#if this.isModalOpen}}
              {{#if this.onSetup.isRunning}}
                <LoadingIndicator />
              {{else}}
                <FieldContainer @label='Create In' @tag='label' class='field'>
                  <RealmDropdown
                    @dropdownWidth='15rem'
                    @selectedRealmURL={{this.selectedRealmURL}}
                    @onSelect={{this.onSelectRealm}}
                  />
                </FieldContainer>
                {{#unless (eq this.fileType.id 'duplicate-instance')}}
                  <FieldContainer
                    @label={{if
                      (eq this.maybeFileType.id 'card-instance')
                      'Adopted From'
                      'Inherits From'
                    }}
                    class='field'
                    data-test-inherits-from-field
                  >
                    <div class='field-contents'>
                      {{#if this.definitionClass}}
                        <Pill @inert={{true}}>
                          {{this.definitionClass.displayName}}
                        </Pill>
                      {{else}}
                        {{#if this.selectedCatalogEntry}}
                          <SelectedTypePill
                            @entry={{this.selectedCatalogEntry}}
                          />
                        {{/if}}
                        <Button
                          class={{if
                            this.selectedCatalogEntry
                            'change-trigger'
                          }}
                          @kind='text-only'
                          @size='small'
                          @disabled={{this.isCreateRunning}}
                          {{on 'click' (perform this.chooseType)}}
                          data-test-select-card-type
                        >
                          {{if this.selectedCatalogEntry 'Change' 'Select'}}
                        </Button>
                      {{/if}}
                    </div>
                  </FieldContainer>
                {{/unless}}
                {{#if
                  (or
                    (eq this.fileType.id 'card-definition')
                    (eq this.fileType.id 'field-definition')
                  )
                }}
<<<<<<< HEAD
                  <FieldContainer
                    @label='Display Name'
                    @tag='label'
                    class='field'
                  >
                    <BoxelInput
                      data-test-display-name-field
                      placeholder={{if
                        (eq this.fileType.id 'card-definition')
                        'My Card'
                        'My Field'
                      }}
                      @value={{this.displayName}}
                      @onInput={{this.setDisplayName}}
                    />
                  </FieldContainer>
                  <FieldContainer
                    @label='File Name'
                    @tag='label'
                    class='field gts-extension'
                  >
                    <BoxelInput
                      data-test-file-name-field
                      placeholder={{if
                        (eq this.fileType.id 'card-definition')
                        'my-card.gts'
                        'my-field.gts'
                      }}
                      @value={{this.fileName}}
                      @state={{this.fileNameInputState}}
                      @errorMessage={{this.fileNameError}}
                      @onInput={{this.setFileName}}
                    />
                  </FieldContainer>
                {{/if}}
              {{/if}}
            {{/if}}
            {{#if this.saveError}}
              <div class='error-message' data-test-error-message>
                {{this.saveError}}
              </div>
            {{/if}}
          </:content>
          <:footer>
            {{#if this.isModalOpen}}
              {{#unless this.onSetup.isRunning}}
                <div class='footer-buttons'>
                  <Button
                    {{on 'click' this.onCancel}}
                    {{onKeyMod 'Escape'}}
                    @size='tall'
                    data-test-cancel-create-file
                  >
                    Cancel
                  </Button>
                  {{#if (eq this.fileType.id 'card-instance')}}
=======
                class='field'
                data-test-inherits-from-field
              >
                <div class='field-contents'>
                  {{#if this.definitionClass}}
                    <Pill class='definition-pill'>
                      {{this.definitionClass.displayName}}
                    </Pill>
                  {{else}}
                    {{#if this.selectedCatalogEntry}}
                      <CardPill
                        @card={{this.selectedCatalogEntry}}
                        data-test-selected-type={{this.selectedCatalogEntry.title}}
                      />
                    {{/if}}
>>>>>>> 8dd420cd
                    <Button
                      @kind='primary'
                      @size='tall'
                      @loading={{this.createCardInstance.isRunning}}
                      @disabled={{this.isCreateCardInstanceButtonDisabled}}
                      {{on 'click' (perform this.createCardInstance)}}
                      {{onKeyMod 'Enter'}}
                      data-test-create-card-instance
                    >
                      Create
                    </Button>
                  {{else if (eq this.fileType.id 'duplicate-instance')}}
                    <Button
                      @kind='primary'
                      @size='tall'
                      @loading={{this.duplicateCardInstance.isRunning}}
                      @disabled={{this.isDuplicateCardInstanceButtonDisabled}}
                      {{on 'click' (perform this.duplicateCardInstance)}}
                      {{onKeyMod 'Enter'}}
                      data-test-duplicate-card-instance
                    >
                      Duplicate
                    </Button>
                  {{else if
                    (or
                      (eq this.fileType.id 'card-definition')
                      (eq this.fileType.id 'field-definition')
                    )
                  }}
                    <Button
                      @kind='primary'
                      @size='tall'
                      @loading={{this.createDefinition.isRunning}}
                      @disabled={{this.isCreateDefinitionButtonDisabled}}
                      {{on 'click' (perform this.createDefinition)}}
                      {{onKeyMod 'Enter'}}
                      data-test-create-definition
                    >
                      Create
                    </Button>
                  {{/if}}
                </div>
              {{/unless}}
            {{/if}}
          </:footer>
        </ModalContainer>
      </:default>
      <:loading></:loading>
    </WithKnownRealmsLoaded>
    <style>
      .create-file-modal > :deep(.boxel-modal__inner) {
        display: flex;
      }
      :deep(.create-file) {
        height: 32rem;
      }
      .boxel-field + .boxel-field {
        margin-top: var(--boxel-sp);
      }
      .field {
        --boxel-field-label-size: 8rem;
        padding-right: 0;
      }
      .field-contents {
        display: flex;
        align-items: center;
        gap: var(--boxel-sp-xs);
      }
      .change-trigger {
        margin-left: auto;
      }
      .footer-buttons {
        display: flex;
        margin-left: auto;
        gap: var(--boxel-sp-xxs);
      }
      .gts-extension {
        position: relative;
      }
      .gts-extension input {
        padding-right: var(--boxel-sp-xxl);
      }
      .gts-extension:after {
        content: '.gts';
        width: var(--boxel-sp-xxl);
        height: 20px;
        position: absolute;
        display: block;
        right: -5px;
        top: 10px;
        color: var(--boxel-450);
        font: var(--boxel-font-sm);
        font-weight: 500;
        text-transform: uppercase;
        letter-spacing: var(--boxel-lsp-lg);
        line-height: 1.82;
      }
      .error-message {
        color: var(--boxel-error-100);
        margin-top: var(--boxel-sp-lg);
      }
      .definition-pill {
        padding-left: var(--boxel-sp-xxxs);
      }
    </style>
  </template>

  @service private declare cardService: CardService;
  @service declare loaderService: LoaderService;

  @tracked private selectedCatalogEntry: CatalogEntry | undefined = undefined;
  @tracked private displayName = '';
  @tracked private fileName = '';
  @tracked private fileNameError: string | undefined;
  @tracked private saveError: string | undefined;
  @tracked private currentRequest:
    | {
        fileType: FileType;
        newFileDeferred: Deferred<URL | undefined>; // user may close the modal without creating a new file
        realmURL?: URL;
        definitionClass?: {
          displayName: string;
          ref: ResolvedCodeRef;
        };
        sourceInstance?: CardDef;
      }
    | undefined;

  constructor(owner: Owner, args: Signature['Args']) {
    super(owner, args);
    this.args.onCreate(this);
  }

  // public API for callers to use this component
  async createNewFile(
    fileType: FileType,
    realmURL?: URL,
    definitionClass?: {
      displayName: string;
      ref: ResolvedCodeRef;
    },
    sourceInstance?: CardDef,
  ) {
    return await this.makeCreateFileRequst.perform(
      fileType,
      realmURL,
      definitionClass,
      sourceInstance,
    );
  }

  private get isModalOpen() {
    return !!this.currentRequest;
  }

  private makeCreateFileRequst = enqueueTask(
    async (
      fileType: FileType,
      realmURL?: URL,
      definitionClass?: {
        displayName: string;
        ref: ResolvedCodeRef;
      },
      sourceInstance?: CardDef,
    ) => {
      this.currentRequest = {
        fileType,
        newFileDeferred: new Deferred(),
        realmURL,
        definitionClass,
        sourceInstance,
      };
      await this.onSetup.perform();
      let url = await this.currentRequest.newFileDeferred.promise;
      this.clearState();
      return url;
    },
  );

  private clearState() {
    this.selectedCatalogEntry = undefined;
    this.currentRequest = undefined;
    this.fileNameError = undefined;
    this.displayName = '';
    this.fileName = '';
    this.clearSaveError();
  }

  private clearSaveError() {
    this.saveError = undefined;
  }

  private get fileNameInputState() {
    return this.fileNameError ? 'invalid' : 'initial';
  }

  @action private onCancel() {
    this.currentRequest?.newFileDeferred.fulfill(undefined);
    this.clearState();
  }

  @action private onSelectRealm({ path }: RealmDropdownItem) {
    if (!this.currentRequest) {
      throw new Error(
        `Cannot select realm when there is no this.currentRequest`,
      );
    }
    this.clearSaveError();
    this.currentRequest = { ...this.currentRequest, realmURL: new URL(path) };
  }

  @action private setDisplayName(name: string) {
    this.clearSaveError();
    this.displayName = name;
  }

  @action private setFileName(name: string) {
    this.clearSaveError();
    this.fileNameError = undefined;
    this.fileName = name;
  }

  private get initialFocusSelector() {
    switch (this.maybeFileType?.id) {
      case 'card-instance':
      case 'card-definition':
      case 'field-definition':
      case 'duplicate-instance':
        return '.create-file-modal .realm-dropdown-trigger';
      default:
        return false;
    }
  }

  private get maybeFileType() {
    return this.currentRequest?.fileType;
  }

  private get fileType() {
    if (!this.currentRequest) {
      throw new Error(
        `Cannot determine fileType when there is no this.currentRequest`,
      );
    }
    return this.currentRequest.fileType;
  }

  private get selectedRealmURL() {
    if (!this.currentRequest) {
      throw new Error(
        `Cannot determine selectedRealmURL when there is no this.currentRequest`,
      );
    }
    return this.currentRequest.realmURL;
  }

  private get definitionClass() {
    if (!this.currentRequest) {
      throw new Error(
        `Cannot determine definitionClass when there is no this.currentRequest`,
      );
    }
    return this.currentRequest.definitionClass;
  }

  private get isCreateCardInstanceButtonDisabled() {
    return (
      (!this.selectedCatalogEntry && !this.definitionClass) ||
      !this.selectedRealmURL ||
      this.createCardInstance.isRunning
    );
  }

  private get isDuplicateCardInstanceButtonDisabled() {
    return !this.selectedRealmURL || this.duplicateCardInstance.isRunning;
  }

  private get isCreateDefinitionButtonDisabled() {
    return (
      (!this.selectedCatalogEntry && !this.definitionClass) ||
      !this.selectedRealmURL ||
      !this.fileName ||
      !this.displayName ||
      this.createDefinition.isRunning
    );
  }

  private get isCreateRunning() {
    return this.createCardInstance.isRunning || this.createDefinition.isRunning;
  }

  private onSetup = restartableTask(async () => {
    let token = waiter.beginAsync();
    try {
      if (!this.definitionClass) {
        let catalogEntryPath =
          this.fileType.id === 'field-definition'
            ? 'fields/field'
            : 'types/card';
        let resource = getCard(
          this,
          () => `${baseRealm.url}${catalogEntryPath}`,
          {
            isLive: () => false,
          },
        );
        await resource.loaded;
        this.selectedCatalogEntry = resource.card as CatalogEntry;
      }
    } finally {
      waiter.endAsync(token);
    }
  });

  private chooseType = restartableTask(async () => {
    this.clearSaveError();
    let isField = this.fileType.id === 'field-definition';
    this.selectedCatalogEntry = await chooseCard({
      filter: {
        on: catalogEntryRef,
        // REMEMBER ME
        eq: { isField },
      },
    });
  });

  // this can be used for CardDefs or FieldDefs
  private createDefinition = restartableTask(async () => {
    if (!this.currentRequest) {
      throw new Error(
        `Cannot createDefinition when there is no this.currentRequest`,
      );
    }
    if (!this.selectedRealmURL) {
      throw new Error(
        `bug: cannot call createDefinition without a selected realm URL`,
      );
    }
    if (!this.selectedCatalogEntry && !this.definitionClass) {
      throw new Error(
        `bug: cannot call createDefinition without a selected catalog entry or definitionClass `,
      );
    }
    if (!this.fileName) {
      throw new Error(`bug: cannot call createDefinition without a file name`);
    }
    if (!this.displayName) {
      throw new Error(
        `bug: cannot call createDefinition without a display name`,
      );
    }

    let isField = this.fileType.id === 'field-definition';

    let realmPath = new RealmPaths(this.selectedRealmURL);
    // assert that filename is a GTS file and is a LocalPath
    let fileName: LocalPath = `${this.fileName.replace(
      /\.[^.].+$/,
      '',
    )}.gts`.replace(/^\//, '');
    let url = realmPath.fileURL(fileName);

    let response = await this.loaderService.loader.fetch(url, {
      headers: { Accept: SupportedMimeType.CardSource },
    });
    if (response.ok) {
      this.fileNameError = `This file already exists`;
      return;
    }

    let {
      ref: { name: exportName, module },
    } = (this.definitionClass ?? this.selectedCatalogEntry)!; // we just checked above to make sure one of these exists
    let className = convertToClassName(this.displayName);
    let absoluteModule = new URL(module, this.selectedCatalogEntry?.id);
    let moduleURL = maybeRelativeURL(
      absoluteModule,
      url,
      this.selectedRealmURL,
    );
    let src: string[] = [];

    // There is actually only one possible declaration collision: `className` and `parent`,
    // reconcile that particular collision as necessary.
    if (className === exportName) {
      src.push(`
import { ${exportName} as ${exportName}Parent } from '${moduleURL}';
import { Component } from 'https://cardstack.com/base/card-api';
export class ${className} extends ${exportName}Parent {
  static displayName = "${this.displayName}";`);
    } else if (exportName === 'default') {
      let parent = camelCase(
        module
          .split('/')
          .pop()!
          .replace(/\.[^.]+$/, ''),
        { pascalCase: true },
      );
      // check for parent/className declaration collision
      parent = parent === className ? `${parent}Parent` : parent;
      src.push(`
import ${parent} from '${moduleURL}';
import { Component } from 'https://cardstack.com/base/card-api';
export class ${className} extends ${parent} {
  static displayName = "${this.displayName}";`);
    } else {
      src.push(`
import { ${exportName} } from '${moduleURL}';
import { Component } from 'https://cardstack.com/base/card-api';
export class ${className} extends ${exportName} {
  static displayName = "${this.displayName}";`);
    }
    src.push(`\n  /*`);
    if (this.fileType.id === 'card-definition') {
      src.push(
        `  static isolated = class Isolated extends Component<typeof this> {
    <template></template>
  }
`,
      );
    }
    src.push(
      `  static embedded = class Embedded extends Component<typeof this> {
    <template></template>
  }

  static atom = class Atom extends Component<typeof this> {
    <template></template>
  }

  static edit = class Edit extends Component<typeof this> {
    <template></template>
  }`,
    );
    src.push(`  */`);
    src.push(`}`);

    try {
      await this.cardService.saveSource(url, src.join('\n').trim());
      this.currentRequest.newFileDeferred.fulfill(url);
    } catch (e: any) {
      let fieldOrCard = isField ? 'field' : 'card';
      console.log(`Error saving ${fieldOrCard} definition`, e);
      this.saveError = `Error creating ${fieldOrCard} definition: ${e.message}`;
    }
  });

  private duplicateCardInstance = restartableTask(async () => {
    if (!this.currentRequest) {
      throw new Error(
        `Cannot duplicateCardInstance when there is no this.currentRequest`,
      );
    }
    if (!this.currentRequest.sourceInstance) {
      throw new Error(
        `Cannot duplicateCardInstance when there is no sourceInstance`,
      );
    }
    if (!this.selectedRealmURL) {
      throw new Error(
        `Cannot duplicateCardInstance where where is no selected realm URL`,
      );
    }
    let duplicate = await this.cardService.copyCard(
      this.currentRequest.sourceInstance,
      this.selectedRealmURL,
    );
    let saved = await this.cardService.saveModel(this, duplicate);
    if (!saved) {
      throw new Error(`unable to save duplicated card instance`);
    }
    this.currentRequest.newFileDeferred.fulfill(new URL(`${saved.id}.json`));
  });

  private createCardInstance = restartableTask(async () => {
    if (!this.currentRequest) {
      throw new Error(
        `Cannot createCardInstance when there is no this.currentRequest`,
      );
    }
    if (
      (!this.selectedCatalogEntry?.ref && !this.definitionClass) ||
      !this.selectedRealmURL
    ) {
      throw new Error(
        `bug: cannot create card instance with out adoptsFrom ref and selected realm URL`,
      );
    }

    let { ref } = (
      this.definitionClass ? this.definitionClass : this.selectedCatalogEntry
    )!; // we just checked above to make sure one of these exist

    let relativeTo = this.selectedCatalogEntry
      ? new URL(this.selectedCatalogEntry.id)
      : undefined;
    // we make the code ref use an absolute URL for safety in
    // the case it's being created in a different realm than where the card
    // definition comes from. The server will make relative URL if appropriate after creation
    let maybeRef = codeRefWithAbsoluteURL(ref, relativeTo);
    if ('name' in maybeRef && 'module' in maybeRef) {
      ref = maybeRef;
    }

    let doc: LooseSingleCardDocument = {
      data: {
        meta: {
          adoptsFrom: ref,
          realmURL: this.selectedRealmURL.href,
        },
      },
    };

    try {
      let card = await this.cardService.createFromSerialized(doc.data, doc);

      if (!card) {
        throw new Error(
          `Failed to create card from ref "${ref.name}" from "${ref.module}"`,
        );
      }
      await this.cardService.saveModel(this, card);
      this.currentRequest.newFileDeferred.fulfill(new URL(`${card.id}.json`));
    } catch (e: any) {
      console.log('Error saving', e);
      this.saveError = `Error creating card instance: ${e.message}`;
    }
  });
}

export function convertToClassName(input: string) {
  // \p{L}: a letter
  let invalidLeadingCharactersRemoved = camelCase(
    input.replace(/^[^\p{L}_$]+/u, ''),
    { pascalCase: true },
  );

  if (!invalidLeadingCharactersRemoved) {
    let prefixedInput = `Class${input}`;
    invalidLeadingCharactersRemoved = camelCase(
      prefixedInput.replace(/^[^\p{L}_$]+/u, ''),
      { pascalCase: true },
    );
  }

  let className = invalidLeadingCharactersRemoved.replace(
    // \p{N}: a number
    /[^\p{L}\p{N}_$]+/gu,
    '',
  );

  // make sure we don't collide with a javascript built-in object
  if (typeof (globalThis as any)[className] !== 'undefined') {
    className = `${className}0`;
  }

  return className;
<<<<<<< HEAD
}

interface SelectedTypePillSignature {
  Args: {
    entry: CatalogEntry;
  };
}

class SelectedTypePill extends Component<SelectedTypePillSignature> {
  @service private declare realm: RealmService;

  <template>
    <Pill
      @inert={{true}}
      class='selected-type'
      data-test-selected-type={{@entry.title}}
    >
      <:icon>
        <RealmIcon @realmInfo={{this.realm.info @entry.id}} />
      </:icon>
      <:default>
        {{@entry.title}}
      </:default>
    </Pill>
    <style>
      .selected-type {
        padding: var(--boxel-sp-xxxs);
        gap: var(--boxel-sp-xxxs);
      }
      .selected-type :deep(.icon) {
        margin-right: 0;
      }
    </style>
  </template>
=======
>>>>>>> 8dd420cd
}<|MERGE_RESOLUTION|>--- conflicted
+++ resolved
@@ -42,19 +42,15 @@
 import type { CardDef } from 'https://cardstack.com/base/card-api';
 import type { CatalogEntry } from 'https://cardstack.com/base/catalog-entry';
 
-import CardPill from '../card-pill';
 import ModalContainer from '../modal-container';
 
 import Pill from '../pill';
 import RealmDropdown, { type RealmDropdownItem } from '../realm-dropdown';
 
-<<<<<<< HEAD
 import WithKnownRealmsLoaded from '../with-known-realms-loaded';
 
 import RealmIcon from './realm-icon';
 
-=======
->>>>>>> 8dd420cd
 import type CardService from '../../services/card-service';
 import type LoaderService from '../../services/loader-service';
 
@@ -130,7 +126,7 @@
                   >
                     <div class='field-contents'>
                       {{#if this.definitionClass}}
-                        <Pill @inert={{true}}>
+                        <Pill class='definition-pill'>
                           {{this.definitionClass.displayName}}
                         </Pill>
                       {{else}}
@@ -162,7 +158,6 @@
                     (eq this.fileType.id 'field-definition')
                   )
                 }}
-<<<<<<< HEAD
                   <FieldContainer
                     @label='Display Name'
                     @tag='label'
@@ -219,23 +214,6 @@
                     Cancel
                   </Button>
                   {{#if (eq this.fileType.id 'card-instance')}}
-=======
-                class='field'
-                data-test-inherits-from-field
-              >
-                <div class='field-contents'>
-                  {{#if this.definitionClass}}
-                    <Pill class='definition-pill'>
-                      {{this.definitionClass.displayName}}
-                    </Pill>
-                  {{else}}
-                    {{#if this.selectedCatalogEntry}}
-                      <CardPill
-                        @card={{this.selectedCatalogEntry}}
-                        data-test-selected-type={{this.selectedCatalogEntry.title}}
-                      />
-                    {{/if}}
->>>>>>> 8dd420cd
                     <Button
                       @kind='primary'
                       @size='tall'
@@ -793,7 +771,6 @@
   }
 
   return className;
-<<<<<<< HEAD
 }
 
 interface SelectedTypePillSignature {
@@ -806,11 +783,7 @@
   @service private declare realm: RealmService;
 
   <template>
-    <Pill
-      @inert={{true}}
-      class='selected-type'
-      data-test-selected-type={{@entry.title}}
-    >
+    <Pill class='selected-type' data-test-selected-type={{@entry.title}}>
       <:icon>
         <RealmIcon @realmInfo={{this.realm.info @entry.id}} />
       </:icon>
@@ -828,6 +801,4 @@
       }
     </style>
   </template>
-=======
->>>>>>> 8dd420cd
 }