--- conflicted
+++ resolved
@@ -6,25 +6,23 @@
 import { htmlSafe } from '@ember/template';
 import {
   type RealmInfo,
-<<<<<<< HEAD
   type SingleCardDocument,
+  type CodeRef,
   RealmPaths,
   isCardDocument,
   logger,
   isSingleCardDocument,
+  identifyCard,
+  moduleFrom,
 } from '@cardstack/runtime-common';
-import { file, type FileResource } from '@cardstack/host/resources/file';
 import { LoadingIndicator } from '@cardstack/boxel-ui';
 import { maybe } from '@cardstack/host/resources/maybe';
-=======
-  isCardDocument,
-  identifyCard,
-  moduleFrom,
-  type CodeRef,
-} from '@cardstack/runtime-common';
-import { maybe } from '@cardstack/host/resources/maybe';
-import { Ready, file, isReady } from '@cardstack/host/resources/file';
->>>>>>> e3efb1bc
+import {
+  Ready,
+  file,
+  isReady,
+  type FileResource,
+} from '@cardstack/host/resources/file';
 import type OperatorModeStateService from '@cardstack/host/services/operator-mode-state-service';
 import type MessageService from '@cardstack/host/services/message-service';
 import CardService from '@cardstack/host/services/card-service';
@@ -36,13 +34,10 @@
 import { CardDef } from 'https://cardstack.com/base/card-api';
 import { use, resource } from 'ember-resources';
 import { TrackedObject } from 'tracked-built-ins';
-<<<<<<< HEAD
 import monacoModifier from '@cardstack/host/modifiers/monaco';
 import type { MonacoSDK } from '@cardstack/host/services/monaco-service';
-=======
 import CardInheritancePanel from '@cardstack/host/components/operator-mode/card-inheritance-panel';
 import { importResource } from '@cardstack/host/resources/import';
->>>>>>> e3efb1bc
 
 interface Signature {
   Args: {};
