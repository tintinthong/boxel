--- conflicted
+++ resolved
@@ -8,11 +8,6 @@
 
 Router.map(function () {
   this.route('index', { path: '/' });
-<<<<<<< HEAD
-  this.route('render', { path: '/render/:url' });
-  this.route('indexer');
+  this.route('indexer', { path: '/indexer/:id' });
   this.route('render-experiment');
-=======
-  this.route('indexer', { path: '/indexer/:id' });
->>>>>>> 2569a082
 });