import {
  type MatrixEvent,
  type RoomMember,
  type MatrixClient,
  type IEvent,
} from 'matrix-js-sdk';
import type * as MatrixSDK from 'matrix-js-sdk';
import type {
  RoomField,
  MatrixEvent as DiscreteMatrixEvent,
} from 'https://cardstack.com/base/room';
import type { RoomObjectiveField } from 'https://cardstack.com/base/room-objective';
import type * as CardAPI from 'https://cardstack.com/base/card-api';
import { type LooseCardResource, baseRealm } from '@cardstack/runtime-common';
import type LoaderService from '../../services/loader-service';

export * as Membership from './membership';
export * as Timeline from './timeline';

export interface RoomEvent extends RoomMeta {
  eventId: string;
  roomId: string;
  timestamp: number;
}

export interface RoomInvite extends RoomEvent {
  sender: string;
}

export interface RoomMeta {
  name?: string;
}

export type Event = Partial<IEvent>;

<<<<<<< HEAD
export interface EventSendingContext {
  roomCards: Map<string, Promise<RoomCard>>;
  cardAPI: typeof CardAPI;
  loaderService: LoaderService;
}

export interface Context extends EventSendingContext {
  roomObjectives: Map<string, RoomObjectiveCard>;
=======
export interface Context {
  rooms: Map<string, Promise<RoomField>>;
  roomObjectives: Map<string, RoomObjectiveField>;
>>>>>>> 5df36d96
  flushTimeline: Promise<void> | undefined;
  flushMembership: Promise<void> | undefined;
  roomMembershipQueue: { event: MatrixEvent; member: RoomMember }[];
  timelineQueue: MatrixEvent[];
  client: MatrixClient;
  matrixSDK: typeof MatrixSDK;
  handleMessage?: (
    context: Context,
    event: Event,
    roomId: string,
  ) => Promise<void>;
}

export async function addRoomEvent(context: EventSendingContext, event: Event) {
  let { event_id: eventId, room_id: roomId, state_key: stateKey } = event;
  eventId = eventId ?? stateKey; // room state may not necessary have an event ID
  if (!eventId) {
    throw new Error(
      `bug: event ID is undefined for event ${JSON.stringify(event, null, 2)}`,
    );
  }
  if (!roomId) {
    throw new Error(
      `bug: roomId is undefined for event ${JSON.stringify(event, null, 2)}`,
    );
  }
  let room = context.rooms.get(roomId);
  if (!room) {
    let data: LooseCardResource = {
      meta: {
        adoptsFrom: {
          name: 'RoomField',
          module: `${baseRealm.url}room`,
        },
      },
    };
    room = context.cardAPI.createFromSerialized<typeof RoomField>(
      data,
      { data },
      undefined,
      context.loaderService.loader,
    );
    context.rooms.set(roomId, room);
  }
  let resolvedRoom = await room;

  // duplicate events may be emitted from matrix, as well as the resolved room card might already contain this event
  if (!resolvedRoom.events.find((e) => e.event_id === eventId)) {
    resolvedRoom.events = [
      ...(resolvedRoom.events ?? []),
      event as unknown as DiscreteMatrixEvent,
    ];
  }
}

// our reactive system doesn't cascade "up" through our consumers. meaning that
// when a card's contained field is another card and the interior card's field
// changes, the consuming card's computeds will not automatically recompute. To
// work around that, we are performing the assignment of the interior card to
// the consuming card again which will trigger the consuming card's computeds to
// pick up the interior card's updated fields. In this case the consuming
// card/field is the RoomObjectiveField and the interior field is the RoomField.
export async function recomputeRoomObjective(context: Context, roomId: string) {
  let room = await context.rooms.get(roomId);
  let objective = context.roomObjectives.get(roomId);
  if (objective && room) {
    objective.room = room;
  }
}<|MERGE_RESOLUTION|>--- conflicted
+++ resolved
@@ -33,20 +33,14 @@
 
 export type Event = Partial<IEvent>;
 
-<<<<<<< HEAD
 export interface EventSendingContext {
-  roomCards: Map<string, Promise<RoomCard>>;
+  rooms: Map<string, Promise<RoomField>>;
   cardAPI: typeof CardAPI;
   loaderService: LoaderService;
 }
 
 export interface Context extends EventSendingContext {
-  roomObjectives: Map<string, RoomObjectiveCard>;
-=======
-export interface Context {
-  rooms: Map<string, Promise<RoomField>>;
   roomObjectives: Map<string, RoomObjectiveField>;
->>>>>>> 5df36d96
   flushTimeline: Promise<void> | undefined;
   flushMembership: Promise<void> | undefined;
   roomMembershipQueue: { event: MatrixEvent; member: RoomMember }[];
