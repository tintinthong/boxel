--- conflicted
+++ resolved
@@ -6,25 +6,21 @@
   VirtualNetwork,
   baseRealm,
   addAuthorizationHeader,
-<<<<<<< HEAD
-=======
-  IRealmAuthDataSource,
   fetcher,
   maybeHandleScopedCSSRequest,
   RunnerOpts,
   FetcherMiddlewareHandler,
->>>>>>> b728c92c
 } from '@cardstack/runtime-common';
 import { Loader } from '@cardstack/runtime-common/loader';
 
 import config from '@cardstack/host/config/environment';
+
 import RealmInfoService from '@cardstack/host/services/realm-info-service';
 
 import { shimExternals } from '../lib/externals';
 
-<<<<<<< HEAD
-import RealmService from './realm';
-=======
+import type RealmService from './realm';
+
 const isFastBoot = typeof (globalThis as any).FastBoot !== 'undefined';
 
 let virtualNetworkFetchWaiter = buildWaiter('virtual-network-fetch');
@@ -51,7 +47,6 @@
     return fetchWithWaiter;
   }
 }
->>>>>>> b728c92c
 
 export default class LoaderService extends Service {
   @service declare fastboot: { isFastBoot: boolean };
@@ -59,14 +54,8 @@
   @service declare realm: RealmService;
 
   @tracked loader = this.makeInstance();
-<<<<<<< HEAD
-=======
-  // This resources all have the same owner, it's safe to reuse cache.
-  // The owner is the service, which stays around for the whole lifetime of the host app,
-  // which in turn assures the resources will not get torn down.
-  private realmSessions: Map<string, RealmSessionResource> = new Map();
+
   private isIndexing = false;
->>>>>>> b728c92c
 
   virtualNetwork = this.makeVirtualNetwork();
 
@@ -94,31 +83,6 @@
     return virtualNetwork;
   }
 
-<<<<<<< HEAD
-    let loader = this.virtualNetwork.createLoader();
-    this.virtualNetwork.addURLMapping(
-      new URL(baseRealm.url),
-      new URL(config.resolvedBaseRealmURL),
-    );
-    loader.prependURLHandlers([
-      addAuthorizationHeader(loader, {
-        getToken: async (url: string, httpMethod: string) => {
-          try {
-            return this.realm.token(url, httpMethod);
-          } catch (e: any) {
-            if (e.code === 'RealmNotReady') {
-              return undefined;
-            }
-            throw e;
-          }
-        },
-        resetToken: async (url: string) => {
-          return await this.realm.refreshToken(url);
-        },
-      }),
-    ]);
-    shimExternals(this.virtualNetwork);
-=======
   private makeInstance() {
     let middlewareStack: FetcherMiddlewareHandler[] = [];
     middlewareStack.push(async (req, next) => {
@@ -130,33 +94,24 @@
     middlewareStack.push(async (req, next) => {
       return (await maybeHandleScopedCSSRequest(req)) || next(req);
     });
->>>>>>> b728c92c
 
     if (!this.fastboot.isFastBoot) {
-      let { realmInfoService, getRealmSession } = this;
       middlewareStack.push(async (req, next) => {
         let handleAuth = addAuthorizationHeader(loader.fetch, {
-          realmURL: undefined,
-          getJWT: async (realmURL: string) => {
-            return (await getRealmSession(new URL(realmURL))).rawRealmToken!;
+          getToken: async (url: string, httpMethod: string) => {
+            try {
+              return this.realm.token(url, httpMethod);
+            } catch (e: any) {
+              if (e.code === 'RealmNotReady') {
+                return undefined;
+              }
+              throw e;
+            }
           },
-          getRealmInfo: async (url: string) => {
-            let realmURL = await realmInfoService.fetchRealmURL(url);
-            if (!realmURL) {
-              return null;
-            }
-            let isPublicReadable = await realmInfoService.isPublicReadable(
-              realmURL,
-            );
-            return {
-              url: realmURL.href,
-              isPublicReadable,
-            };
+          resetToken: async (url: string) => {
+            return await this.realm.refreshToken(url);
           },
-          resetAuth: async (realmURL: string) => {
-            return (await getRealmSession(new URL(realmURL))).refreshToken();
-          },
-        } as IRealmAuthDataSource);
+        });
         let response = await handleAuth(req);
         return response || next(req);
       });
@@ -165,21 +120,4 @@
     let loader = new Loader(fetch, this.virtualNetwork.resolveImport);
     return loader;
   }
-<<<<<<< HEAD
-=======
-
-  private getRealmSession = async (realmURL: URL) => {
-    let realmURLString = realmURL.href;
-    let realmSession = this.realmSessions.get(realmURLString);
-
-    if (!realmSession) {
-      realmSession = getRealmSession(this, {
-        realmURL: () => realmURL,
-      });
-      await realmSession.loaded;
-      this.realmSessions.set(realmURLString, realmSession);
-    }
-    return realmSession;
-  };
->>>>>>> b728c92c
 }