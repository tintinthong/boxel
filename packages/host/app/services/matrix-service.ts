import type RouterService from '@ember/routing/router-service';
import Service, { service } from '@ember/service';

import { tracked } from '@glimmer/tracking';

import { task } from 'ember-concurrency';
import { marked } from 'marked';
import {
  type LoginResponse,
  type MatrixEvent,
  type RoomMember,
  type EmittedEvents,
  type IEvent,
  type MatrixClient,
  type ISendEventResponse,
} from 'matrix-js-sdk';
import { TrackedMap } from 'tracked-built-ins';

import {
  type LooseSingleCardDocument,
  sanitizeHtml,
  aiBotUsername,
  splitStringIntoChunks,
  baseRealm,
  loaderFor,
} from '@cardstack/runtime-common';
import {
  basicMappings,
  generateCardPatchCallSpecification,
} from '@cardstack/runtime-common/helpers/ai';

import { RealmAuthClient } from '@cardstack/runtime-common/realm-auth-client';

import { Submode } from '@cardstack/host/components/submode-switcher';
import ENV from '@cardstack/host/config/environment';

import { getMatrixProfile } from '@cardstack/host/resources/matrix-profile';
import { getRealmSession } from '@cardstack/host/resources/realm-session';

import type { Base64ImageField as Base64ImageFieldType } from 'https://cardstack.com/base/base64-image';
import { type CardDef } from 'https://cardstack.com/base/card-api';
import type * as CardAPI from 'https://cardstack.com/base/card-api';
import type {
  RoomField,
  MatrixEvent as DiscreteMatrixEvent,
  CardMessageContent,
  CardFragmentContent,
} from 'https://cardstack.com/base/room';

import { Timeline, Membership, addRoomEvent } from '../lib/matrix-handlers';
import { importResource } from '../resources/import';

import { clearAllRealmSessions } from '../resources/realm-session';

import type CardService from './card-service';
import type LoaderService from './loader-service';

import type * as MatrixSDK from 'matrix-js-sdk';

const { matrixURL } = ENV;
const AI_BOT_POWER_LEVEL = 50; // this is required to set the room name
const DEFAULT_PAGE_SIZE = 50;
const MAX_CARD_SIZE_KB = 60;

export type Event = Partial<IEvent>;

export type OperatorModeContext = {
  submode: Submode;
  openCardIds: string[];
};
export default class MatrixService extends Service {
  @service declare loaderService: LoaderService;
  @service declare cardService: CardService;
  @service declare router: RouterService;
  @tracked private _client: MatrixClient | undefined;
  private realmSessionTasks: Map<string, Promise<string>> = new Map(); // key: realmURL, value: promise for JWT

  profile = getMatrixProfile(this, () => this.client.getUserId());

  rooms: TrackedMap<string, Promise<RoomField>> = new TrackedMap();
  flushTimeline: Promise<void> | undefined;
  flushMembership: Promise<void> | undefined;
  roomMembershipQueue: { event: MatrixEvent; member: RoomMember }[] = [];
  timelineQueue: MatrixEvent[] = [];
  #ready: Promise<void>;
  #matrixSDK: typeof MatrixSDK | undefined;
  #eventBindings: [EmittedEvents, (...arg: any[]) => void][] | undefined;

  constructor(properties: object) {
    super(properties);
    this.#ready = this.loadSDK.perform();
  }

  get ready() {
    return this.#ready;
  }

  get isLoading() {
    return this.loadSDK.isRunning;
  }

  private cardAPIModule = importResource(
    this,
    () => 'https://cardstack.com/base/card-api',
  );

  private loadSDK = task(async () => {
    await this.cardAPIModule.loaded;
    // The matrix SDK is VERY big so we only load it when we need it
    this.#matrixSDK = await import('matrix-js-sdk');
    this._client = this.matrixSDK.createClient({ baseUrl: matrixURL });
    // building the event bindings like this so that we can consistently bind
    // and unbind these events programmatically--this way if we add a new event
    // we won't forget to unbind it.
    this.#eventBindings = [
      [
        this.matrixSDK.RoomMemberEvent.Membership,
        Membership.onMembership(this),
      ],
      [this.matrixSDK.RoomEvent.Timeline, Timeline.onTimeline(this)],
    ];
  });

  get isLoggedIn() {
    return this.client.isLoggedIn();
  }

  get client() {
    if (!this._client) {
      throw new Error(`cannot use matrix client before matrix SDK has loaded`);
    }
    return this._client;
  }

  get userId() {
    return this.client.getUserId();
  }

  get cardAPI() {
    if (this.cardAPIModule.error) {
      throw new Error(
        `Error loading Card API: ${JSON.stringify(this.cardAPIModule.error)}`,
      );
    }
    if (!this.cardAPIModule.module) {
      throw new Error(
        `bug: Card API has not loaded yet--make sure to await this.loaded before using the api`,
      );
    }
    return this.cardAPIModule.module as typeof CardAPI;
  }

  get matrixSDK() {
    if (!this.#matrixSDK) {
      throw new Error(`cannot use matrix SDK before it has loaded`);
    }
    return this.#matrixSDK;
  }

  async logout() {
    try {
      await this.flushMembership;
      await this.flushTimeline;
      clearAuth();
      clearAllRealmSessions();
      this.unbindEventListeners();
      await this.client.logout(true);
    } catch (e) {
      console.log('Error logging out of Matrix', e);
    } finally {
      this.resetState();
    }
  }

  async startAndSetDisplayName(auth: LoginResponse, displayName: string) {
    this.start(auth);
    this.setDisplayName(displayName);
    await this.router.refresh();
  }

  async setDisplayName(displayName: string) {
    await this.client.setDisplayName(displayName);
  }

  async reloadProfile() {
    await this.profile.load.perform();
  }

  async start(auth?: MatrixSDK.LoginResponse) {
    if (!auth) {
      auth = getAuth();
      if (!auth) {
        return;
      }
    }

    let {
      access_token: accessToken,
      user_id: userId,
      device_id: deviceId,
    } = auth;

    if (!accessToken) {
      throw new Error(
        `Cannot create matrix client from auth that has no access token: ${JSON.stringify(
          auth,
          null,
          2,
        )}`,
      );
    }
    if (!userId) {
      throw new Error(
        `Cannot create matrix client from auth that has no user id: ${JSON.stringify(
          auth,
          null,
          2,
        )}`,
      );
    }
    if (!deviceId) {
      throw new Error(
        `Cannot create matrix client from auth that has no device id: ${JSON.stringify(
          auth,
          null,
          2,
        )}`,
      );
    }
    this._client = this.matrixSDK.createClient({
      baseUrl: matrixURL,
      accessToken,
      userId,
      deviceId,
    });
    if (this.isLoggedIn) {
      saveAuth(auth);
      this.bindEventListeners();

      try {
        await this._client.startClient();
        await this.initializeRooms();
      } catch (e) {
        console.log('Error starting Matrix client', e);
        await this.logout();
      }
    }
  }

  public async createRealmSession(realmURL: URL) {
    await this.ready;

    let inflightAuth = this.realmSessionTasks.get(realmURL.href);

    if (inflightAuth) {
      return inflightAuth;
    }

    let realmAuthClient = new RealmAuthClient(
      realmURL,
      this.client,
      this.loaderService.loader,
    );

    let jwtPromise = realmAuthClient.getJWT();

    this.realmSessionTasks.set(realmURL.href, jwtPromise);

    jwtPromise
      .then(() => {
        this.realmSessionTasks.delete(realmURL.href);
      })
      .catch(() => {
        this.realmSessionTasks.delete(realmURL.href);
      });

    return jwtPromise;
  }

  async createRoom(
    name: string,
    invites: string[], // these can be local names
    topic?: string,
  ): Promise<string> {
    let userId = this.client.getUserId();
    if (!userId) {
      throw new Error(
        `bug: there is no userId associated with the matrix client`,
      );
    }
    let invite = invites.map((i) =>
      i.startsWith('@') ? i : `@${i}:${userId!.split(':')[1]}`,
    );
    let { room_id: roomId } = await this.client.createRoom({
      preset: this.matrixSDK.Preset.PrivateChat,
      invite,
      name,
      topic,
      room_alias_name: encodeURIComponent(name),
    });
    invites.map((i) => {
      let fullId = i.startsWith('@') ? i : `@${i}:${userId!.split(':')[1]}`;
      if (i === aiBotUsername) {
        this.client.setPowerLevel(roomId, fullId, AI_BOT_POWER_LEVEL, null);
      }
    });
    return roomId;
  }

  // these can be local names
  async invite(roomId: string, invite: string[]) {
    let userId = this.client.getUserId();
    if (!userId) {
      throw new Error(
        `bug: there is no userId associated with the matrix client`,
      );
    }
    await Promise.all(
      invite.map((i) =>
        this.client.invite(
          roomId,
          i.startsWith('@') ? i : `@${i}:${userId!.split(':')[1]}`,
        ),
      ),
    );
  }

  private async sendEvent(
    roomId: string,
    eventType: string,
    content: CardMessageContent | CardFragmentContent,
  ) {
    if (content.data) {
      const encodedContent = {
        ...content,
        data: JSON.stringify(content.data),
      };
      return await this.client.sendEvent(roomId, eventType, encodedContent);
    } else {
      return await this.client.sendEvent(roomId, eventType, content);
    }
  }

  async sendMessage(
    roomId: string,
    body: string | undefined,
    attachedCards: CardDef[] = [],
    context?: OperatorModeContext,
  ): Promise<void> {
    let html = body != null ? sanitizeHtml(marked(body)) : '';
    let functions = [];
    let serializedAttachedCards: LooseSingleCardDocument[] = [];
<<<<<<< HEAD
    if (context?.submode === 'interact') {
      let openCards = context.openCards;
      let topMostCard = openCards[0];
      // Serialize the top of all cards on all stacks
      serializedOpenCards = await Promise.all(
        openCards.map(async (card) => {
          let { Base64ImageField } = await loaderFor(card).import<{
            Base64ImageField: typeof Base64ImageFieldType;
          }>(`${baseRealm.url}base64-image`);
          return await this.cardService.serializeCard(card, {
            omitFields: [Base64ImageField],
          });
        }),
      );
      let mappings = await basicMappings(this.loaderService.loader);

      // Limiting support to modifying the top of just one stack
      let patchSpec = generateCardPatchCallSpecification(
        topMostCard.constructor as typeof CardDef,
        this.cardAPI,
        mappings,
      );

      let realmSession = getRealmSession(this, { card: () => topMostCard });
      await realmSession.loaded;
      if (realmSession.canWrite) {
=======
    let currentSubMode = context?.submode;
    let openCardIds = context?.openCardIds ?? [];
    if (context?.submode === 'interact') {
      let mappings = await basicMappings(this.loaderService.loader);
      // Open cards are attached automaticaly
      // If they are not attached, the user is not allowing us to
      // modify them
      let openCardDefs = attachedCards.filter((c) =>
        context.openCardIds.includes(c.id),
      );
      // Generate function calls for patching currently open cards
      for (let openCardDef of openCardDefs) {
        let patchSpec = generateCardPatchCallSpecification(
          openCardDef.constructor as typeof CardDef,
          this.cardAPI,
          mappings,
        );

>>>>>>> 633a20cf
        functions.push({
          name: 'patchCard',
          description: `Propose a patch to an existing card to change its contents. Any attributes specified will be fully replaced, return the minimum required to make the change. Ensure the description explains what change you are making`,
          parameters: {
            type: 'object',
            properties: {
              description: {
                type: 'string',
              },
              card_id: {
                type: 'string',
<<<<<<< HEAD
                const: topMostCard.id, // Force the valid card_id to be the id of the card being patched
=======
                const: openCardDef.id, // Force the valid card_id to be the id of the card being patched
>>>>>>> 633a20cf
              },
              attributes: patchSpec,
            },
            required: ['card_id', 'attributes', 'description'],
          },
        });
      }
    }

    if (attachedCards?.length) {
      serializedAttachedCards = await Promise.all(
        attachedCards.map(async (card) => {
          let { Base64ImageField } = await loaderFor(card).import<{
            Base64ImageField: typeof Base64ImageFieldType;
          }>(`${baseRealm.url}base64-image`);
          return await this.cardService.serializeCard(card, {
            omitFields: [Base64ImageField],
          });
        }),
      );
    }
    let attachedCardsEventIds: string[] = [];
    if (serializedAttachedCards.length > 0) {
      for (let attachedCard of serializedAttachedCards) {
        let eventIds = await this.sendCardFragments(roomId, attachedCard);
        attachedCardsEventIds.push(eventIds[0].event_id); // we only care about the first fragment
      }
    }
    await this.sendEvent(roomId, 'm.room.message', {
      msgtype: 'org.boxel.message',
      body: body || '',
      format: 'org.matrix.custom.html',
      formatted_body: html,
      data: {
        attachedCardsEventIds,
        context: {
          openCardIds: openCardIds,
          functions: functions,
          submode: context?.submode,
        },
      },
    } as CardMessageContent);
  }

  private async sendCardFragments(
    roomId: string,
    card: LooseSingleCardDocument,
  ): Promise<ISendEventResponse[]> {
    let fragments = splitStringIntoChunks(
      JSON.stringify(card),
      MAX_CARD_SIZE_KB,
    );
    let responses: ISendEventResponse[] = [];
    for (let [index, cardFragment] of fragments.entries()) {
      let response = await this.sendEvent(roomId, 'm.room.message', {
        ...(responses.length > 0
          ? {
              'm.relates_to': {
                event_id: responses[responses.length - 1].event_id,
                rel_type: 'append',
              },
            }
          : {}),
        msgtype: 'org.boxel.cardFragment' as const,
        format: 'org.boxel.card' as const,
        body: `card fragment ${index + 1} of ${fragments.length}`,
        formatted_body: `card fragment ${index + 1} of ${fragments.length}`,
        data: {
          ...(responses.length > 0
            ? { firstFragment: responses[0].event_id }
            : {}),
          cardFragment,
          index,
          totalParts: fragments.length,
        },
      } as CardFragmentContent);
      responses.push(response);
    }
    return responses;
  }

  async initializeRooms() {
    let { joined_rooms: joinedRooms } = await this.client.getJoinedRooms();
    for (let roomId of joinedRooms) {
      let stateEvents = await this.client.roomState(roomId);
      await Promise.all(stateEvents.map((event) => addRoomEvent(this, event)));
      let messages = await this.allRoomMessages(roomId);
      await Promise.all(messages.map((event) => addRoomEvent(this, event)));
    }
  }

  async allRoomMessages(roomId: string, opts?: MessageOptions) {
    let messages: DiscreteMatrixEvent[] = [];
    let from: string | undefined;

    do {
      let response = await fetch(
        `${matrixURL}/_matrix/client/v3/rooms/${roomId}/messages?dir=${
          opts?.direction ? opts.direction.slice(0, 1) : 'f'
        }&limit=${opts?.pageSize ?? DEFAULT_PAGE_SIZE}${
          from ? '&from=' + from : ''
        }`,
        {
          headers: {
            Authorization: `Bearer ${this.client.getAccessToken()}`,
          },
        },
      );
      let { chunk, end } = await response.json();
      from = end;
      let events: DiscreteMatrixEvent[] = chunk;
      if (opts?.onMessages) {
        await opts.onMessages(events);
      }
      messages.push(...events);
    } while (!from);
    return messages;
  }

  private async requestEmailToken(
    type: 'registration' | 'threepid',
    email: string,
    clientSecret: string,
    sendAttempt: number,
  ) {
    let url =
      type === 'registration'
        ? `${matrixURL}/_matrix/client/v3/register/email/requestToken`
        : `${matrixURL}/_matrix/client/v3/account/3pid/email/requestToken`;

    let response = await fetch(url, {
      method: 'POST',
      headers: {
        'Content-Type': 'application/json',
      },
      body: JSON.stringify({
        email,
        client_secret: clientSecret,
        send_attempt: sendAttempt,
      }),
    });
    if (response.ok) {
      return (await response.json()) as MatrixSDK.IRequestTokenResponse;
    } else {
      let data = (await response.json()) as { errcode: string; error: string };
      let error = new Error(data.error) as any;
      error.data = data;
      error.status = response.status;
      throw error;
    }
  }

  async requestRegisterEmailToken(
    email: string,
    clientSecret: string,
    sendAttempt: number,
  ) {
    return await this.requestEmailToken(
      'registration',
      email,
      clientSecret,
      sendAttempt,
    );
  }

  async requestChangeEmailToken(
    email: string,
    clientSecret: string,
    sendAttempt: number,
  ) {
    return await this.requestEmailToken(
      'threepid',
      email,
      clientSecret,
      sendAttempt,
    );
  }

  async getPowerLevels(roomId: string): Promise<{ [userId: string]: number }> {
    let response = await fetch(
      `${matrixURL}/_matrix/client/v3/rooms/${roomId}/state/m.room.power_levels/`,
      {
        headers: {
          Authorization: `Bearer ${this.client.getAccessToken()}`,
        },
      },
    );
    let { users } = await response.json();
    return users;
  }

  // the matrix SDK is using an old version of this API and
  // doesn't provide login using email, so we use the API directly
  async loginWithEmail(email: string, password: string) {
    let response = await fetch(`${matrixURL}/_matrix/client/v3/login`, {
      method: 'POST',
      headers: {
        'Content-Type': 'application/json',
      },
      body: JSON.stringify({
        identifier: {
          type: 'm.id.thirdparty',
          medium: 'email',
          address: email,
        },
        password,
        type: 'm.login.password',
      }),
    });
    if (response.ok) {
      return (await response.json()) as MatrixSDK.LoginResponse;
    } else {
      let data = (await response.json()) as { errcode: string; error: string };
      let error = new Error(data.error) as any;
      error.data = data;
      error.status = response.status;
      throw error;
    }
  }

  async login(usernameOrEmail: string, password: string) {
    try {
      const cred = await this.client.loginWithPassword(
        usernameOrEmail,
        password,
      );
      return cred;
    } catch (error) {
      try {
        const cred = await this.loginWithEmail(usernameOrEmail, password);
        return cred;
      } catch (error2) {
        throw error;
      }
    }
  }

  private resetState() {
    this.rooms = new TrackedMap();
    this.roomMembershipQueue = [];
    this.timelineQueue = [];
    this.flushMembership = undefined;
    this.flushTimeline = undefined;
    this.unbindEventListeners();
    this._client = this.matrixSDK.createClient({ baseUrl: matrixURL });
  }

  private bindEventListeners() {
    if (!this.#eventBindings) {
      throw new Error(
        `cannot bind to matrix events before the matrix SDK has loaded`,
      );
    }
    for (let [event, handler] of this.#eventBindings) {
      this.client.on(event, handler);
    }
  }
  private unbindEventListeners() {
    if (!this.#eventBindings) {
      throw new Error(
        `cannot unbind to matrix events before the matrix SDK has loaded`,
      );
    }
    for (let [event, handler] of this.#eventBindings) {
      this.client.off(event, handler);
    }
  }
}

function saveAuth(auth: LoginResponse) {
  localStorage.setItem('auth', JSON.stringify(auth));
}

function clearAuth() {
  localStorage.removeItem('auth');
}

function getAuth(): LoginResponse | undefined {
  let auth = localStorage.getItem('auth');
  if (!auth) {
    return;
  }
  return JSON.parse(auth) as LoginResponse;
}

interface MessageOptions {
  direction?: 'forward' | 'backward';
  onMessages?: (messages: DiscreteMatrixEvent[]) => Promise<void>;
  pageSize: number;
}<|MERGE_RESOLUTION|>--- conflicted
+++ resolved
@@ -66,7 +66,7 @@
 
 export type OperatorModeContext = {
   submode: Submode;
-  openCardIds: string[];
+  openCards: CardDef[];
 };
 export default class MatrixService extends Service {
   @service declare loaderService: LoaderService;
@@ -350,75 +350,45 @@
     let html = body != null ? sanitizeHtml(marked(body)) : '';
     let functions = [];
     let serializedAttachedCards: LooseSingleCardDocument[] = [];
-<<<<<<< HEAD
-    if (context?.submode === 'interact') {
-      let openCards = context.openCards;
-      let topMostCard = openCards[0];
-      // Serialize the top of all cards on all stacks
-      serializedOpenCards = await Promise.all(
-        openCards.map(async (card) => {
-          let { Base64ImageField } = await loaderFor(card).import<{
-            Base64ImageField: typeof Base64ImageFieldType;
-          }>(`${baseRealm.url}base64-image`);
-          return await this.cardService.serializeCard(card, {
-            omitFields: [Base64ImageField],
-          });
-        }),
-      );
+    let openCardIds = (context?.openCards ?? []).map((c) => c.id);
+    let submode = context?.submode;
+    if (submode === 'interact') {
       let mappings = await basicMappings(this.loaderService.loader);
-
-      // Limiting support to modifying the top of just one stack
-      let patchSpec = generateCardPatchCallSpecification(
-        topMostCard.constructor as typeof CardDef,
-        this.cardAPI,
-        mappings,
-      );
-
-      let realmSession = getRealmSession(this, { card: () => topMostCard });
-      await realmSession.loaded;
-      if (realmSession.canWrite) {
-=======
-    let currentSubMode = context?.submode;
-    let openCardIds = context?.openCardIds ?? [];
-    if (context?.submode === 'interact') {
-      let mappings = await basicMappings(this.loaderService.loader);
-      // Open cards are attached automaticaly
+      // Open cards are attached automatically
       // If they are not attached, the user is not allowing us to
       // modify them
-      let openCardDefs = attachedCards.filter((c) =>
-        context.openCardIds.includes(c.id),
-      );
-      // Generate function calls for patching currently open cards
-      for (let openCardDef of openCardDefs) {
+      let cardsToModify = attachedCards.filter((c) =>
+        openCardIds.includes(c.id),
+      );
+      // Generate function calls for patching currently open cards permitted for modification
+      for (let cardToModify of cardsToModify) {
         let patchSpec = generateCardPatchCallSpecification(
-          openCardDef.constructor as typeof CardDef,
+          cardToModify.constructor as typeof CardDef,
           this.cardAPI,
           mappings,
         );
-
->>>>>>> 633a20cf
-        functions.push({
-          name: 'patchCard',
-          description: `Propose a patch to an existing card to change its contents. Any attributes specified will be fully replaced, return the minimum required to make the change. Ensure the description explains what change you are making`,
-          parameters: {
-            type: 'object',
-            properties: {
-              description: {
-                type: 'string',
+        let realmSession = getRealmSession(this, { card: () => cardToModify });
+        await realmSession.loaded;
+        if (realmSession.canWrite) {
+          functions.push({
+            name: 'patchCard',
+            description: `Propose a patch to an existing card to change its contents. Any attributes specified will be fully replaced, return the minimum required to make the change. Ensure the description explains what change you are making`,
+            parameters: {
+              type: 'object',
+              properties: {
+                description: {
+                  type: 'string',
+                },
+                card_id: {
+                  type: 'string',
+                  const: cardToModify.id, // Force the valid card_id to be the id of the card being patched
+                },
+                attributes: patchSpec,
               },
-              card_id: {
-                type: 'string',
-<<<<<<< HEAD
-                const: topMostCard.id, // Force the valid card_id to be the id of the card being patched
-=======
-                const: openCardDef.id, // Force the valid card_id to be the id of the card being patched
->>>>>>> 633a20cf
-              },
-              attributes: patchSpec,
+              required: ['card_id', 'attributes', 'description'],
             },
-            required: ['card_id', 'attributes', 'description'],
-          },
-        });
+          });
+        }
       }
     }
 
@@ -449,9 +419,9 @@
       data: {
         attachedCardsEventIds,
         context: {
-          openCardIds: openCardIds,
-          functions: functions,
-          submode: context?.submode,
+          openCardIds,
+          functions,
+          submode,
         },
       },
     } as CardMessageContent);
