--- conflicted
+++ resolved
@@ -238,8 +238,9 @@
     let serializedCard: LooseSingleCardDocument | undefined;
     if (card) {
       serializedCard = await this.cardService.serializeCard(card);
-      body = `${body ?? ''} (Card: ${card.title ?? 'Untitled'}, ${card.id
-        })`.trim();
+      body = `${body ?? ''} (Card: ${card.title ?? 'Untitled'}, ${
+        card.id
+      })`.trim();
     }
     if (card) {
       await this.client.sendEvent(roomId, 'm.room.message', {
@@ -253,18 +254,8 @@
     }
   }
 
-<<<<<<< HEAD
-  canSetObjective(roomId: string): boolean {
-    let room = this.client.getRoom(roomId);
-    if (!room) {
-      console.log(this.client, this.client.getRooms());
-      return false;
-      throw new Error(`bug: cannot get room for ${roomId}`);
-    }
-=======
   async allowedToSetObjective(roomId: string): Promise<boolean> {
     let powerLevels = await this.getPowerLevels(roomId);
->>>>>>> 032ba2fb
     let myUserId = this.client.getUserId();
     if (!myUserId) {
       throw new Error(`bug: cannot get user ID for current matrix client`);
@@ -302,8 +293,10 @@
 
     do {
       let response = await fetch(
-        `${matrixURL}/_matrix/client/v3/rooms/${roomId}/messages?dir=${opts?.direction ? opts.direction.slice(0, 1) : 'f'
-        }&limit=${opts?.pageSize ?? DEFAULT_PAGE_SIZE}${from ? '&from=' + from : ''
+        `${matrixURL}/_matrix/client/v3/rooms/${roomId}/messages?dir=${
+          opts?.direction ? opts.direction.slice(0, 1) : 'f'
+        }&limit=${opts?.pageSize ?? DEFAULT_PAGE_SIZE}${
+          from ? '&from=' + from : ''
         }`,
         {
           headers: {
