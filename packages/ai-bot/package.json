--- conflicted
+++ resolved
@@ -1,19 +1,4 @@
 {
-<<<<<<< HEAD
-  "name": "@cardstack/ai-bot",
-  "devDependencies": {
-    "matrix-js-sdk": "^25.0.0",
-    "ts-node": "^10.9.1",
-    "typescript": "^4.5.2",
-    "openai": "4.0.0-beta.4"
-  },
-  "scripts": {
-    "start": "NODE_NO_WARNINGS=1 ts-node --transpileOnly main"
-  },
-  "volta": {
-    "extends": "../../package.json"
-  }
-=======
     "name": "@cardstack/ai-bot",
     "devDependencies": {
         "matrix-js-sdk": "^25.0.0",
@@ -27,5 +12,4 @@
     "volta": {
         "extends": "../../package.json"
     }
->>>>>>> 6b57070a
 }