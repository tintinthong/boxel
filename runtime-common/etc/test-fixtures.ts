export const cardSrc = `
import { contains, field, Component, Card } from "https://cardstack.com/base/card-api";
import StringCard from "https://cardstack.com/base/string";

export class Person extends Card {
  @field firstName = contains(StringCard);
  static isolated = class Isolated extends Component<typeof this> {
    <template><h1><@fields.firstName/></h1></template>
  }
}
`.trim();

export function compiledCard(id = "null") {
  return `
var _class, _descriptor, _class2;

import { createTemplateFactory } from "http://localhost:4201/externals/@ember/template-factory";
import { setComponentTemplate } from "http://localhost:4201/externals/@ember/component";

function _initializerDefineProperty(target, property, descriptor, context) { if (!descriptor) return; Object.defineProperty(target, property, { enumerable: descriptor.enumerable, configurable: descriptor.configurable, writable: descriptor.writable, value: descriptor.initializer ? descriptor.initializer.call(context) : void 0 }); }

function _defineProperty(obj, key, value) { if (key in obj) { Object.defineProperty(obj, key, { value: value, enumerable: true, configurable: true, writable: true }); } else { obj[key] = value; } return obj; }

function _applyDecoratedDescriptor(target, property, decorators, descriptor, context) { var desc = {}; Object.keys(descriptor).forEach(function (key) { desc[key] = descriptor[key]; }); desc.enumerable = !!desc.enumerable; desc.configurable = !!desc.configurable; if ('value' in desc || desc.initializer) { desc.writable = true; } desc = decorators.slice().reverse().reduce(function (desc, decorator) { return decorator(target, property, desc) || desc; }, desc); if (context && desc.initializer !== void 0) { desc.value = desc.initializer ? desc.initializer.call(context) : void 0; desc.initializer = undefined; } if (desc.initializer === void 0) { Object.defineProperty(target, property, desc); desc = null; } return desc; }

function _initializerWarningHelper(descriptor, context) { throw new Error('Decorating class property failed. Please ensure that ' + 'proposal-class-properties is enabled and runs after the decorators transform.'); }

<<<<<<< HEAD
import { contains, field, Component, Card } from "http://localhost:4201/base/card-api";
import StringCard from "http://localhost:4201/base/string";
=======
import { contains, field, Component, Card } from "https://cardstack.com/base/card-api";
import StringCard from "https://cardstack.com/base/string";
>>>>>>> 8fd91d3c
export let Person = (_class = (_class2 = class Person extends Card {
  constructor(...args) {
    super(...args);

    _initializerDefineProperty(this, "firstName", _descriptor, this);
  }

}, _defineProperty(_class2, "isolated", setComponentTemplate(createTemplateFactory(
/*
  <h1><@fields.firstName/></h1>
*/
{
  "id": ${id},
  "block": "[[[10,\\"h1\\"],[12],[8,[30,1,[\\"firstName\\"]],null,null,null],[13]],[\\"@fields\\"],false,[]]",
  "moduleName": "(unknown template module)",
  "isStrictMode": true
}), class Isolated extends Component {})), _class2), (_descriptor = _applyDecoratedDescriptor(_class.prototype, "firstName", [field], {
  configurable: true,
  enumerable: true,
  writable: true,
  initializer: function () {
    return contains(StringCard);
  }
})), _class);
`.trim();
}<|MERGE_RESOLUTION|>--- conflicted
+++ resolved
@@ -25,13 +25,8 @@
 
 function _initializerWarningHelper(descriptor, context) { throw new Error('Decorating class property failed. Please ensure that ' + 'proposal-class-properties is enabled and runs after the decorators transform.'); }
 
-<<<<<<< HEAD
-import { contains, field, Component, Card } from "http://localhost:4201/base/card-api";
-import StringCard from "http://localhost:4201/base/string";
-=======
 import { contains, field, Component, Card } from "https://cardstack.com/base/card-api";
 import StringCard from "https://cardstack.com/base/string";
->>>>>>> 8fd91d3c
 export let Person = (_class = (_class2 = class Person extends Card {
   constructor(...args) {
     super(...args);
