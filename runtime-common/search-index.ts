import { executableExtensions, baseRealm } from ".";
import { Kind, Realm, CardDefinitionResource } from "./realm";
import { RealmPaths, LocalPath } from "./paths";
import { ModuleSyntax } from "./module-syntax";
import { ClassReference, PossibleCardClass } from "./schema-analysis-plugin";
import ignore, { Ignore } from "ignore";
import { Query, Filter, CardTypeFilter, assertQuery } from "./query";
import { stringify } from "qs";
<<<<<<< HEAD
=======
import { Query, Filter } from "./query";
>>>>>>> 44f9d2d1

export type CardRef =
  | {
      type: "exportedCard";
      module: string;
      name: string;
    }
  | {
      type: "ancestorOf";
      card: CardRef;
    }
  | {
      type: "fieldOf";
      card: CardRef;
      field: string;
    };

export function isCardRef(ref: any): ref is CardRef {
  if (typeof ref !== "object") {
    return false;
  }
  if (!("type" in ref)) {
    return false;
  }
  if (ref.type === "exportedCard") {
    if (!("module" in ref) || !("name" in ref)) {
      return false;
    }
    return typeof ref.module === "string" && typeof ref.name === "string";
  } else if (ref.type === "ancestorOf") {
    if (!("card" in ref)) {
      return false;
    }
    return isCardRef(ref.card);
  } else if (ref.type === "fieldOf") {
    if (!("card" in ref) || !("field" in ref)) {
      return false;
    }
    if (typeof ref.card !== "object" || typeof ref.field !== "string") {
      return false;
    }
    return isCardRef(ref.card);
  }
  return false;
}

// TODO
export type Saved = string;
export type Unsaved = string | undefined;
export interface CardResource<Identity extends Unsaved = Saved> {
  id: Identity;
  type: "card";
  attributes?: Record<string, any>;
  // TODO add relationships
  meta: {
    adoptsFrom: {
      module: string;
      name: string;
    };
    lastModified?: number;
  };
  links?: {
    self?: string;
  };
}
export interface CardDocument<Identity extends Unsaved = Saved> {
  data: CardResource<Identity>;
}

export function isCardResource(resource: any): resource is CardResource {
  if (typeof resource !== "object") {
    return false;
  }
  if ("id" in resource && typeof resource.id !== "string") {
    return false;
  }
  if (!("type" in resource) || resource.type !== "card") {
    return false;
  }
  if ("attributes" in resource && typeof resource.attributes !== "object") {
    return false;
  }
  if (!("meta" in resource) || typeof resource.meta !== "object") {
    return false;
  }
  let { meta } = resource;
  if (!("adoptsFrom" in meta) && typeof meta.adoptsFrom !== "object") {
    return false;
  }
  let { adoptsFrom } = meta;
  return (
    "module" in adoptsFrom &&
    typeof adoptsFrom.module === "string" &&
    "name" in adoptsFrom &&
    typeof adoptsFrom.name === "string"
  );
}
export function isCardDocument(doc: any): doc is CardDocument {
  if (typeof doc !== "object") {
    return false;
  }
  return "data" in doc && isCardResource(doc.data);
}

export interface CardDefinition {
  id: CardRef;
  key: string; // this is used to help for JSON-API serialization
  super: CardRef | undefined; // base card has no super
  fields: Map<
    string,
    {
      fieldType: "contains" | "containsMany";
      fieldCard: CardRef;
    }
  >;
}

function hasExecutableExtension(path: string): boolean {
  for (let extension of executableExtensions) {
    if (path.endsWith(extension)) {
      return true;
    }
  }
  return false;
}

function trimExecutableExtension(url: URL): URL {
  for (let extension of executableExtensions) {
    if (url.href.endsWith(extension)) {
      return new URL(url.href.replace(new RegExp(`\\${extension}$`), ""));
    }
  }
  return url;
}

// Forces callers to use URL (which avoids accidentally using relative url
// strings without a base)
class URLMap<T> {
  #map: Map<string, T>;
  constructor(mapTuple: [key: URL, value: T][] = []) {
    this.#map = new Map(mapTuple.map(([key, value]) => [key.href, value]));
  }
  get(url: URL): T | undefined {
    return this.#map.get(url.href);
  }
  set(url: URL, value: T) {
    return this.#map.set(url.href, value);
  }
  get [Symbol.iterator]() {
    let self = this;
    return function* () {
      for (let [key, value] of self.#map) {
        yield [new URL(key), value] as [URL, T];
      }
    };
  }
  values() {
    return this.#map.values();
  }
  keys() {
    let self = this;
    return {
      get [Symbol.iterator]() {
        return function* () {
          for (let key of self.#map.keys()) {
            yield new URL(key);
          }
        };
      },
    };
  }
  get size() {
    return this.#map.size;
  }
  remove(url: URL) {
    return this.#map.delete(url.href);
  }
}

interface SearchEntry {
  resource: CardResource;
  searchData: Record<string, any>;
}

export class SearchIndex {
  private instances = new URLMap<SearchEntry>();
  private modules = new URLMap<ModuleSyntax>();
  private definitions = new Map<string, CardDefinition>();
  private exportedCardRefs = new Map<string, CardRef[]>();
  private ignoreMap = new URLMap<Ignore>();

  constructor(
    private realm: Realm,
    private realmPaths: RealmPaths,
    private readdir: (
      path: string
    ) => AsyncGenerator<{ name: string; path: string; kind: Kind }, void>,
    private readFileAsText: (
      path: LocalPath
    ) => Promise<{ content: string; lastModified: number } | undefined>
  ) {}

  async run() {
    await this.visitDirectory(new URL(this.realm.url));
    await this.semanticPhase();
  }

  private async visitDirectory(url: URL): Promise<void> {
    let ignorePatterns = await this.readFileAsText(
      this.realmPaths.local(new URL(".gitignore", url))
    );
    if (ignorePatterns && ignorePatterns.content) {
      this.ignoreMap.set(url, ignore().add(ignorePatterns.content));
    }

    for await (let { path: innerPath, kind } of this.readdir(
      this.realmPaths.local(url)
    )) {
      let innerURL = this.realmPaths.fileURL(innerPath);
      if (this.isIgnored(innerURL)) {
        continue;
      }
      if (kind === "file") {
        await this.visitFile(innerURL);
      } else {
        let directoryURL = this.realmPaths.directoryURL(innerPath);
        await this.visitDirectory(directoryURL);
      }
    }
  }

  async update(url: URL, opts?: { delete?: true }): Promise<void> {
    await this.visitFile(url, opts);
    await this.semanticPhase();
  }

  private async visitFile(url: URL, opts?: { delete?: true }): Promise<void> {
    if (this.isIgnored(url)) {
      return;
    }

    let localPath = this.realmPaths.local(url);
    let fileRef = await this.readFileAsText(localPath);
    if (!fileRef) {
      return;
    }
    let { content, lastModified } = fileRef;
    if (url.href.endsWith(".json")) {
      let json = JSON.parse(content);
      if (isCardDocument(json)) {
        let instanceURL = new URL(url.href.replace(/\.json$/, ""));
        if (opts?.delete && this.instances.get(instanceURL)) {
          this.instances.remove(instanceURL);
        } else {
          json.data.id = instanceURL.href;
          json.data.meta.lastModified = lastModified;
          this.instances.set(instanceURL, {
            resource: json.data,
            searchData: json.data.attributes
              ? flatten(json.data.attributes)
              : {},
          });
        }
      }
    } else if (
      hasExecutableExtension(url.href) &&
      url.href !== `${baseRealm.url}card-api.gts` // the base card's module is not analyzable
    ) {
      if (opts?.delete) {
        if (this.modules.get(url)) {
          this.modules.remove(url);
        }
        if (this.modules.get(trimExecutableExtension(url))) {
          this.modules.remove(trimExecutableExtension(url));
        }
      } else {
        let mod = new ModuleSyntax(content);
        this.modules.set(url, mod);
        this.modules.set(trimExecutableExtension(url), mod);
      }
    }
  }

  private async semanticPhase(): Promise<void> {
    let newDefinitions: Map<string, CardDefinition> = new Map([
      // seed the definitions with the base card
      [
        this.internalKeyFor({
          type: "exportedCard",
          module: `${baseRealm.url}card-api`,
          name: "Card",
        }),
        {
          id: {
            type: "exportedCard",
            module: `${baseRealm.url}card-api`,
            name: "Card",
          },
          key: this.internalKeyFor({
            type: "exportedCard",
            module: `${baseRealm.url}card-api`,
            name: "Card",
          }),
          super: undefined,
          fields: new Map(),
        },
      ],
    ]);
    for (let [url, mod] of this.modules) {
      for (let possibleCard of mod.possibleCards) {
        if (possibleCard.exportedAs) {
          if (this.isIgnored(url)) {
            continue;
          }
          await this.buildDefinition(
            newDefinitions,
            url,
            mod,
            {
              type: "exportedCard",
              module: url.href,
              name: possibleCard.exportedAs,
            },
            possibleCard
          );
        }
      }
    }
    let newExportedCardRefs = new Map<string, CardRef[]>();
    for (let def of newDefinitions.values()) {
      if (def.id.type !== "exportedCard") {
        continue;
      }
      let { module } = def.id;
      let refs = newExportedCardRefs.get(module);
      if (!refs) {
        refs = [];
        newExportedCardRefs.set(module, refs);
      }
      refs.push(def.id);
    }

    // atomically update the search index
    this.definitions = newDefinitions;
    this.exportedCardRefs = newExportedCardRefs;
  }

  private async buildDefinition(
    definitions: Map<string, CardDefinition>,
    url: URL,
    mod: ModuleSyntax,
    ref: CardRef,
    possibleCard: PossibleCardClass
  ): Promise<CardDefinition | undefined> {
    let id: CardRef = possibleCard.exportedAs
      ? {
          type: "exportedCard",
          module: new URL(url, this.realm.url).href,
          name: possibleCard.exportedAs,
        }
      : ref;

    let def = definitions.get(this.internalKeyFor(id));
    if (def) {
      definitions.set(this.internalKeyFor(ref), def);
      return def;
    }

    let superDef = await this.definitionForClassRef(
      definitions,
      url,
      mod,
      possibleCard.super,
      { type: "ancestorOf", card: id }
    );

    if (!superDef) {
      return undefined;
    }

    let fields: CardDefinition["fields"] = new Map(superDef.fields);

    for (let [fieldName, possibleField] of possibleCard.possibleFields) {
      if (!isOurFieldDecorator(possibleField.decorator, url)) {
        continue;
      }
      let fieldType = getFieldType(possibleField.type, url);
      if (!fieldType) {
        continue;
      }
      let fieldDef = await this.definitionForClassRef(
        definitions,
        url,
        mod,
        possibleField.card,
        { type: "fieldOf", card: id, field: fieldName }
      );
      if (fieldDef) {
        fields.set(fieldName, { fieldType, fieldCard: fieldDef.id });
      }
    }

    let key = this.internalKeyFor(id);
    def = { id, key, super: superDef.id, fields };
    definitions.set(key, def);
    return def;
  }

  private async definitionForClassRef(
    definitions: Map<string, CardDefinition>,
    url: URL,
    mod: ModuleSyntax,
    ref: ClassReference,
    targetRef: CardRef
  ): Promise<CardDefinition | undefined> {
    if (ref.type === "internal") {
      return await this.buildDefinition(
        definitions,
        url,
        mod,
        targetRef,
        mod.possibleCards[ref.classIndex]
      );
    } else {
      if (this.isLocal(new URL(ref.module, url))) {
        if (
          baseRealm.fileURL(ref.module).href === `${baseRealm.url}card-api` &&
          ref.name === "Card"
        ) {
          let { module, name } = ref;
          return definitions.get(
            this.internalKeyFor({ module, name, type: "exportedCard" })
          );
        }
        let inner = this.lookupPossibleCard(new URL(ref.module, url), ref.name);
        if (!inner) {
          return undefined;
        }
        return await this.buildDefinition(
          definitions,
          new URL(ref.module, url),
          inner.mod,
          targetRef,
          inner.possibleCard
        );
      } else {
        return await this.getExternalCardDefinition(new URL(ref.module, url), {
          type: "exportedCard",
          name: ref.name,
          module: ref.module,
        });
      }
    }
  }

  private internalKeyFor(ref: CardRef): string {
    switch (ref.type) {
      case "exportedCard":
        let module = new URL(ref.module, this.realm.url).href;
        return `${module}/${ref.name}`;
      case "ancestorOf":
        return `${this.internalKeyFor(ref.card)}/ancestor`;
      case "fieldOf":
        return `${this.internalKeyFor(ref.card)}/fields/${ref.field}`;
    }
  }

  private lookupPossibleCard(
    module: URL,
    exportedName: string
  ): { mod: ModuleSyntax; possibleCard: PossibleCardClass } | undefined {
    let mod = this.modules.get(module);
    if (!mod) {
      // TODO: broken import seems bad
      return undefined;
    }
    let possibleCard = mod.possibleCards.find(
      (c) => c.exportedAs === exportedName
    );
    if (!possibleCard) {
      return undefined;
    }
    return { mod, possibleCard };
  }

  private isLocal(url: URL): boolean {
    return url.href.startsWith(this.realm.url);
  }

  // TODO: complete these types
  async search(query: Query): Promise<CardResource[]> {
<<<<<<< HEAD
    assertQuery(query);

    if (!query || Object.keys(query).length === 0) {
      return [...this.instances.values()];
    }

    if (query.filter) {
      return await this.filterCardData(query.filter, [
        ...this.instances.values(),
      ]);
    }

    throw new Error("Not implemented");
=======
    let matcher = buildMatcher(query.filter);
    return [...this.instances.values()]
      .filter(matcher)
      .map((entry) => entry.resource);
>>>>>>> 44f9d2d1
  }

  async typeOf(ref: CardRef): Promise<CardDefinition | undefined> {
    return this.definitions.get(this.internalKeyFor(ref));
  }

  async exportedCardsOf(module: string): Promise<CardRef[]> {
    module = new URL(module, this.realm.url).href;
    return this.exportedCardRefs.get(module) ?? [];
  }

  async card(url: URL): Promise<CardResource | undefined> {
    return this.instances.get(url)?.resource;
  }

  public isIgnored(url: URL): boolean {
    if (url.href === this.realm.url) {
      return false; // you can't ignore the entire realm
    }
    if (this.ignoreMap.size === 0) {
      return false;
    }
    // Test URL against closest ignore. (Should the ignores cascade? so that the
    // child ignore extends the parent ignore?)
    let ignoreURLs = [...this.ignoreMap.keys()].map((u) => u.href);
    let matchingIgnores = ignoreURLs.filter((u) => url.href.includes(u));
    let ignoreURL = matchingIgnores.sort((a, b) => b.length - a.length)[0] as
      | string
      | undefined;
    if (!ignoreURL) {
      return false;
    }
    let ignore = this.ignoreMap.get(new URL(ignoreURL))!;
    let pathname = this.realmPaths.local(url);
    return ignore.test(pathname).ignored;
  }

  async filterCardData(
    filter: Filter,
    results: CardResource[],
    opts?: { negate?: true }
  ): Promise<CardResource[]> {
    if (!("type" in filter) && !("not" in filter) && !("eq" in filter)) {
      throw new Error("Not implemented");
    }

    if ("type" in filter) {
      results = await this.filterByType(filter.type, results, opts);
    }

    if ("not" in filter) {
      results = await this.filterCardData(filter.not, results, {
        negate: true,
      });
    }

    if ("eq" in filter) {
      results = filterByFieldData(filter.eq, results, opts);
    }

    return results;
  }

  async filterByType(
    type: CardTypeFilter["type"],
    cards: CardResource[],
    opts?: { negate?: true }
  ): Promise<CardResource[]> {
    let results: CardResource[] = [];
    for (let card of cards) {
      // assumption: only exported cards have instances
      let cardRef: CardRef = { type: "exportedCard", ...card.meta.adoptsFrom };
      if (!opts && (await this.instanceHasType(cardRef, type))) {
        results.push(card);
      } else if (opts?.negate && !(await this.instanceHasType(cardRef, type))) {
        results.push(card);
      }
    }
    return results;
  }

  async instanceHasType(
    ref: CardRef,
    type: CardTypeFilter["type"]
  ): Promise<Boolean> {
    // only checks for exported cards
    if (ref.type !== "exportedCard") {
      return false;
    }

    if (ref.name === type.name && ref.module === type.module) {
      return true;
    }

    let def = await this.typeOf(ref);
    if (def?.super) {
      return await this.instanceHasType(def.super, type);
    }

    return false;
  }

  private async getExternalCardDefinition(
    moduleURL: URL,
    ref: CardRef
  ): Promise<CardDefinition | undefined> {
    if (!baseRealm.inRealm(moduleURL)) {
      // TODO we need some way to map a module to the realm URL that it comes from
      // so that we now how to ask for it's cards' definitions
      throw new Error(`not implemented`);
    }
    let url = `${this.realm.baseRealmURL}_typeOf?${stringify(ref)}`;
    let response = await fetch(url, {
      headers: {
        Accept: "application/vnd.api+json",
      },
    });
    if (!response.ok) {
      console.log(`Could not get card type for ${url}: ${response.status}`);
      return undefined;
    }
    let resource: CardDefinitionResource = (await response.json()).data;
    let def: CardDefinition = {
      id: resource.attributes.cardRef,
      key: resource.id,
      super: resource.relationships._super?.meta.ref,
      fields: new Map(
        Object.entries(resource.relationships)
          .filter(([fieldName]) => fieldName !== "_super")
          .map(([fieldName, fieldInfo]) => [
            fieldName,
            {
              fieldType: fieldInfo.meta.type as "contains" | "containsMany",
              fieldCard: fieldInfo.meta.ref,
            },
          ])
      ),
    };
    return def;
  }
}

function isOurFieldDecorator(ref: ClassReference, inModule: URL): boolean {
  return (
    ref.type === "external" &&
    new URL(ref.module, inModule).href === baseRealm.fileURL("card-api").href &&
    ref.name === "field"
  );
}

function getFieldType(
  ref: ClassReference,
  inModule: URL
): "contains" | "containsMany" | undefined {
  if (
    ref.type === "external" &&
    new URL(ref.module, inModule).href === baseRealm.fileURL("card-api").href &&
    ["contains", "containsMany"].includes(ref.name)
  ) {
    return ref.name as ReturnType<typeof getFieldType>;
  }
  return undefined;
}

<<<<<<< HEAD
function filterByFieldData(
  query: Record<string, any>,
  instances: CardResource[],
  opts?: { negate?: true }
): CardResource[] {
  let results = instances as Record<string, any>[];

  for (let [key, value] of Object.entries(query)) {
    results = results.filter((c) => {
      let fields = key.split(".");
      if (fields.length > 1) {
        let compValue = c;
        while (fields.length > 0 && compValue) {
          let field = fields.shift();
          compValue = compValue?.[field!];
        }
        if (opts?.negate) {
          return compValue !== value;
        }
        return compValue === value;
      } else {
        if (opts?.negate) {
          return c[key] !== value;
        }
        return c[key] === value;
      }
    });
=======
function flatten(obj: Record<string, any>): Record<string, any> {
  let result: Record<string, any> = {};
  for (let [key, value] of Object.entries(obj)) {
    if (typeof value === "object") {
      let res = flatten(value);
      for (let [k, val] of Object.entries(res)) {
        result[`${key}.${k}`] = val;
      }
    } else {
      result[key] = value;
    }
  }
  return result;
}

function buildMatcher(
  filter: Filter | undefined
): (entry: SearchEntry) => boolean {
  if (!filter) {
    return (_entry) => true;
  }
  if ("every" in filter) {
    let matchers = filter.every.map((f) => buildMatcher(f));
    return (entry) => matchers.every((m) => m(entry));
  }

  if ("not" in filter) {
    let matcher = buildMatcher(filter.not);
    return (entry) => !matcher(entry);
  }

  if ("eq" in filter) {
    return (entry) =>
      Object.entries(filter.eq).every(
        ([fieldPath, value]) => entry.searchData![fieldPath] === value
      );
>>>>>>> 44f9d2d1
  }

  throw new Error("Unknown filter");
}<|MERGE_RESOLUTION|>--- conflicted
+++ resolved
@@ -4,12 +4,8 @@
 import { ModuleSyntax } from "./module-syntax";
 import { ClassReference, PossibleCardClass } from "./schema-analysis-plugin";
 import ignore, { Ignore } from "ignore";
-import { Query, Filter, CardTypeFilter, assertQuery } from "./query";
 import { stringify } from "qs";
-<<<<<<< HEAD
-=======
-import { Query, Filter } from "./query";
->>>>>>> 44f9d2d1
+import { Query, Filter, CardTypeFilter } from "./query";
 
 export type CardRef =
   | {
@@ -501,26 +497,10 @@
 
   // TODO: complete these types
   async search(query: Query): Promise<CardResource[]> {
-<<<<<<< HEAD
-    assertQuery(query);
-
-    if (!query || Object.keys(query).length === 0) {
-      return [...this.instances.values()];
-    }
-
-    if (query.filter) {
-      return await this.filterCardData(query.filter, [
-        ...this.instances.values(),
-      ]);
-    }
-
-    throw new Error("Not implemented");
-=======
     let matcher = buildMatcher(query.filter);
     return [...this.instances.values()]
       .filter(matcher)
       .map((entry) => entry.resource);
->>>>>>> 44f9d2d1
   }
 
   async typeOf(ref: CardRef): Promise<CardDefinition | undefined> {
@@ -556,32 +536,6 @@
     let ignore = this.ignoreMap.get(new URL(ignoreURL))!;
     let pathname = this.realmPaths.local(url);
     return ignore.test(pathname).ignored;
-  }
-
-  async filterCardData(
-    filter: Filter,
-    results: CardResource[],
-    opts?: { negate?: true }
-  ): Promise<CardResource[]> {
-    if (!("type" in filter) && !("not" in filter) && !("eq" in filter)) {
-      throw new Error("Not implemented");
-    }
-
-    if ("type" in filter) {
-      results = await this.filterByType(filter.type, results, opts);
-    }
-
-    if ("not" in filter) {
-      results = await this.filterCardData(filter.not, results, {
-        negate: true,
-      });
-    }
-
-    if ("eq" in filter) {
-      results = filterByFieldData(filter.eq, results, opts);
-    }
-
-    return results;
   }
 
   async filterByType(
@@ -685,35 +639,6 @@
   return undefined;
 }
 
-<<<<<<< HEAD
-function filterByFieldData(
-  query: Record<string, any>,
-  instances: CardResource[],
-  opts?: { negate?: true }
-): CardResource[] {
-  let results = instances as Record<string, any>[];
-
-  for (let [key, value] of Object.entries(query)) {
-    results = results.filter((c) => {
-      let fields = key.split(".");
-      if (fields.length > 1) {
-        let compValue = c;
-        while (fields.length > 0 && compValue) {
-          let field = fields.shift();
-          compValue = compValue?.[field!];
-        }
-        if (opts?.negate) {
-          return compValue !== value;
-        }
-        return compValue === value;
-      } else {
-        if (opts?.negate) {
-          return c[key] !== value;
-        }
-        return c[key] === value;
-      }
-    });
-=======
 function flatten(obj: Record<string, any>): Record<string, any> {
   let result: Record<string, any> = {};
   for (let [key, value] of Object.entries(obj)) {
@@ -740,6 +665,10 @@
     return (entry) => matchers.every((m) => m(entry));
   }
 
+  // if ("type" in filter) {
+  //   results = await this.filterByType(filter.type, results, opts);
+  // }
+
   if ("not" in filter) {
     let matcher = buildMatcher(filter.not);
     return (entry) => !matcher(entry);
@@ -750,7 +679,6 @@
       Object.entries(filter.eq).every(
         ([fieldPath, value]) => entry.searchData![fieldPath] === value
       );
->>>>>>> 44f9d2d1
   }
 
   throw new Error("Unknown filter");
