--- conflicted
+++ resolved
@@ -620,7 +620,6 @@
     );
   }
 
-<<<<<<< HEAD
   private async getCardDefinition(
     ref: ExportedCardRef
   ): Promise<CardDefinition | undefined> {
@@ -693,7 +692,8 @@
       );
     }
     return FieldCard as typeof Card;
-=======
+  }
+
   private buildSorter(
     expressions: Sort | undefined
   ): (e1: SearchEntry, e2: SearchEntry) => number {
@@ -737,7 +737,6 @@
       }
       return 0;
     };
->>>>>>> ab6a8574
   }
 
   // Matchers are three-valued (true, false, null) because a query that talks
@@ -790,7 +789,6 @@
     if ("eq" in filter) {
       let ref: CardRef = { type: "exportedCard", ...on };
 
-      // this logic has the side effect of validating the filter fields
       let fieldCards: { [fieldPath: string]: typeof Card } = Object.fromEntries(
         await Promise.all(
           Object.keys(filter.eq).map(async (fieldPath) => [
@@ -801,20 +799,21 @@
       );
 
       return (entry) =>
-        every(Object.entries(filter.eq), ([fieldPath, queryVal]) => {
+        every(Object.entries(filter.eq), ([fieldPath, value]) => {
           if (this.cardHasType(entry, ref)) {
-<<<<<<< HEAD
-            return (
-              entry.searchData![fieldPath] ===
-              this.api.getQueryableValue(fieldCards[fieldPath]!, value)
+            let queryValue = this.api.getQueryableValue(
+              fieldCards[fieldPath]!,
+              value
             );
-=======
-            let value = entry.searchData[fieldPath];
-            if (value === undefined && queryVal != null) {
+            let instanceValue = entry.searchData[fieldPath];
+            if (instanceValue === undefined && queryValue != null) {
               return null;
             }
-            return value == queryVal;
->>>>>>> ab6a8574
+            // allows queries for null to work
+            if (queryValue == null && instanceValue == null) {
+              return true;
+            }
+            return instanceValue === queryValue;
           } else {
             return null;
           }
@@ -824,9 +823,12 @@
     if ("range" in filter) {
       let ref: CardRef = { type: "exportedCard", ...on };
 
-      await Promise.all(
-        Object.keys(filter.range).map((fieldPath) =>
-          this.validateField(ref, fieldPath.split("."))
+      let fieldCards: { [fieldPath: string]: typeof Card } = Object.fromEntries(
+        await Promise.all(
+          Object.keys(filter.range).map(async (fieldPath) => [
+            fieldPath,
+            await this.loadFieldCard(on, fieldPath),
+          ])
         )
       );
 
@@ -837,6 +839,7 @@
             if (value === undefined) {
               return null;
             }
+
             if (
               (range.gt && !(value > range.gt)) ||
               (range.lt && !(value < range.lt)) ||
