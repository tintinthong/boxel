--- conflicted
+++ resolved
@@ -651,40 +651,6 @@
   const testModuleRealm = 'http://localhost:4201/test/';
   module('query', function (hooks) {
     const sampleCards = {
-<<<<<<< HEAD
-=======
-      'cards.gts': `
-        import { contains, field, Card } from 'https://cardstack.com/base/card-api';
-        import StringCard from 'https://cardstack.com/base/string';
-        import IntegerCard from 'https://cardstack.com/base/integer';
-        import DatetimeCard from 'https://cardstack.com/base/datetime';
-
-        export class Person extends Card {
-          @field name = contains(StringCard);
-          @field email = contains(StringCard);
-        }
-
-        export class Post extends Card {
-          @field title = contains(StringCard);
-          @field description = contains(StringCard);
-          @field author = contains(Person);
-          @fields views = contains(IntegerCard);
-          @fields createdAt = contains(DatetimeCard);
-        }
-
-        export class Article extends Post {
-          @fields publishedDate = contains(DatetimeCard);
-        }
-      `,
-      'book.gts': `
-        import { contains, field, Card } from 'https://cardstack.com/base/card-api';
-        import { Person } from './cards.gts';
-
-        export class Book extends Card {
-          @field author = contains(Person);
-        }
-      `,
->>>>>>> baf0bda5
       'card-1.json': {
         data: {
           type: 'card',
@@ -787,14 +753,10 @@
       let matching = await indexer.search({
         filter: {
           on: {
-            module: `${paths.url}cards`,
+            module: `${testModuleRealm}post`,
             name: 'Post',
           },
           every: [
-<<<<<<< HEAD
-            { type: { module: `${testModuleRealm}post`, name: 'Post' } },
-=======
->>>>>>> baf0bda5
             { eq: { title: 'Card 1' } },
             { not: { eq: { 'author.firstName': 'Cardy' } } },
           ],
@@ -845,7 +807,10 @@
       try {
         await indexer.search({
           filter: {
-            on: { module: `${paths.url}nonexistent`, name: 'Nonexistent' },
+            on: {
+              module: `${testModuleRealm}nonexistent`,
+              name: 'Nonexistent',
+            },
             eq: { nonExistentField: 'hello' },
           },
         });
@@ -853,7 +818,7 @@
       } catch (err: any) {
         assert.strictEqual(
           err.message,
-          `Your filter refers to nonexistent type ${paths.url}nonexistent/Nonexistent`
+          `Your filter refers to nonexistent type ${testModuleRealm}nonexistent/Nonexistent`
         );
       }
     });
@@ -862,15 +827,18 @@
       try {
         await indexer.search({
           filter: {
-            on: { module: `${paths.url}cards`, name: 'Post' },
-            eq: { 'author.name': 'Cardy', 'author.nonExistentField': 'hello' },
+            on: { module: `${testModuleRealm}post`, name: 'Post' },
+            eq: {
+              'author.firstName': 'Cardy',
+              'author.nonExistentField': 'hello',
+            },
           },
         });
         throw new Error('failed to throw expected exception');
       } catch (err: any) {
         assert.strictEqual(
           err.message,
-          `Your filter refers to nonexistent field \"nonExistentField\" on type ${paths.url}cards/Person`
+          `Your filter refers to nonexistent field \"nonExistentField\" on type ${testModuleRealm}person/Person`
         );
       }
     });
@@ -891,15 +859,8 @@
     test('can negate a filter', async function (assert) {
       let matching = await indexer.search({
         filter: {
-<<<<<<< HEAD
-          every: [
-            { type: { module: `${testModuleRealm}article`, name: 'Article' } },
-            { not: { eq: { 'author.email': 'carl@stack.com' } } },
-          ],
-=======
-          on: { module: `${paths.url}cards`, name: 'Article' },
+          on: { module: `${testModuleRealm}article`, name: 'Article' },
           every: [{ not: { eq: { 'author.email': 'carl@stack.com' } } }],
->>>>>>> baf0bda5
         },
       });
       assert.strictEqual(matching.length, 1);
