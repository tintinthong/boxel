--- conflicted
+++ resolved
@@ -2,11 +2,7 @@
 import { setupRenderingTest } from 'ember-qunit';
 import stringify from 'fast-json-stable-stringify'
 import { renderCard } from '../../helpers/render-component';
-<<<<<<< HEAD
-import { contains, containsMany, field, Component, Card, serializedGet } from 'runtime-spike/lib/card-api';
-=======
-import { contains, field, Component, Card, serializedGet, serializeCard } from 'runtime-spike/lib/card-api';
->>>>>>> 022e4ee0
+import { contains, containsMany, field, Component, Card, serializedGet, serializeCard } from 'runtime-spike/lib/card-api';
 import StringCard from 'runtime-spike/lib/string';
 import DateCard from 'runtime-spike/lib/date';
 import DatetimeCard from 'runtime-spike/lib/datetime';
@@ -136,7 +132,6 @@
     assert.strictEqual(this.element.textContent!.trim(), '2020-10-30');
   });
 
-<<<<<<< HEAD
   test('can deserialize a containsMany field', async function(assert) {
     class Schedule extends Card {
       @field dates = containsMany(DateCard);
@@ -203,9 +198,7 @@
     ]});
     await renderCard(classSchedule, 'isolated');
     assert.strictEqual(cleanWhiteSpace(this.element.textContent!), '[{"date":"2022-04-01","location":"Room 332","title":"Biology"},{"date":"2022-04-04","location":"Room 102","title":"Civics"}]');
-=======
-  skip('can deserialize a containsMany field');
-  skip('can serialize a containsMany field');
+  });
 
   test('can serialize a card with primitive fields', async function (assert) {
     class Post extends Card {
@@ -283,6 +276,5 @@
         },
       }
     );
->>>>>>> 022e4ee0
   });
 });